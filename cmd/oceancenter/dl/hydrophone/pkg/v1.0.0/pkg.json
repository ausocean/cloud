--- conflicted
+++ resolved
@@ -5,10 +5,7 @@
   "components": [
     {
     "name": "rv",
-<<<<<<< HEAD
-=======
     "shared": true,
->>>>>>> f74fa699
     "version": "v1.6.0",
     "executable": true,
     "dir": "/opt/ausocean/bin",
