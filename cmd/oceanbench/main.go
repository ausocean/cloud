/*
NAME
  Ocean Bench - a cloud service for analyzing ocean data.

AUTHORS
  Alan Noble <alan@ausocean.org>
  Dan Kortschak <dan@ausocean.org>
  Trek Hopton <trek@ausocean.org>

LICENSE
  Copyright (C) 2018-2024 the Australian Ocean Lab (AusOcean)

  This file is part of Ocean Bench. Ocean Bench is free software: you can
  redistribute it and/or modify it under the terms of the GNU
  General Public License as published by the Free Software
  Foundation, either version 3 of the License, or (at your option)
  any later version.

  Ocean Bench is distributed in the hope that it will be useful,
  but WITHOUT ANY WARRANTY; without even the implied warranty of
  MERCHANTABILITY or FITNESS FOR A PARTICULAR PURPOSE.  See the
  GNU General Public License for more details.

  You should have received a copy of the GNU General Public License
  in gpl.txt.  If not, see <http://www.gnu.org/licenses/>.
*/

// Ocean Bench is a cloud service for analyzing ocean data.
//
// Data can be accessed and played.
//
//	/search to search for any data.
//	/play to play audio or video daa
//
// Ocean Bench can also be run in standalone mode without App Engine:
//
//	./oceanbench -standalone
//
// Other command-line flags available in standalone mode:
//
//	[-debug]        enables verbose output for debugging.
//	[-host string]  host name we're running on (localhost by default).
//	[-port int]     host port we're listening on (8080 by default).
//	[-gps string]   GPS receiver serial port and enables GPS mode, e.g. COM4 or /dev/ttyUSB.
//	[-baudRate int] serial device baud rate (9600 by default).
//	[-loc string]   latitude,longitude of the GPS receiver in decimal degrees format.
//	[-alt float]    altitude of the GPS receiver. Negative numbers signify depths (0 by default).
//
// The PORT environment variable can be used to set the default port number.
package main

import (
	"bytes"
	"context"
	"encoding/json"
	"errors"
	"flag"
	"fmt"
	"html/template"
	"log"
	"net/http"
	"os"
	"reflect"
	"strconv"
	"strings"
	"sync"

	"github.com/ausocean/cloud/gauth"
	"github.com/ausocean/cloud/model"
	"github.com/ausocean/cloud/notify"
	"github.com/ausocean/openfish/datastore"
	"github.com/ausocean/utils/sliceutils"
)

const (
	version     = "0.19.0"
	localSite   = "localhost"
	localDevice = "localdevice"
	localEmail  = "localuser@localhost"
)

const (
	projectID          = "oceanbench"
	oauthClientID      = "802166617157-v67emnahdpvfuc13ijiqb7qm3a7sf45b.apps.googleusercontent.com"
	oauthMaxAge        = 60 * 60 * 24 * 7 // 7 days
	tvServiceURL       = "https://oceantv.appspot.com"
	cronServiceURL     = "https://oceancron.appspot.com"
	cronServiceAccount = "oceancron@appspot.gserviceaccount.com"
	senderEmail        = "vidgrindservice@gmail.com"
)

// Device health statuses.
type health int

const (
	healthStatusUnknown health = iota - 1
	healthStatusBad
	healthStatusGood
)

// Device state statuses.
const (
	deviceStatusOK = iota
	deviceStatusUpdate
	deviceStatusReboot
	deviceStatusDebug
	deviceStatusUpgrade
	deviceStatusAlarm
	deviceStatusTest
	deviceStatusShutdown
)

// page defines one page of the web app.
type page struct {
	Name     string
	URL      string
	Level    int
	Selected bool
	Group    bool
	Perm     int
}

// commonData defines the commonly used template data.
type commonData struct {
	Standalone bool
	Debug      bool
	Version    string
	Msg        string
	Pages      []page
	PageData   interface{}
	Profile    *gauth.Profile
	LoginURL   string
	LogoutURL  string
	Users      []model.User
	Footer     template.HTML
}

var (
	setupMutex    sync.Mutex
	templates     *template.Template
	setTemplates  *template.Template
	dataHost      = "https://bench.cloudblue.org"
	mediaStore    datastore.Store
	settingsStore datastore.Store
	debug         bool
	standalone    bool
	auth          *gauth.UserAuth
	tvURL         = tvServiceURL
	notifier      notify.Notifier
)

var (
	errInvalidBody = errors.New("invalid body")
	errInvalidJSON = errors.New("invalid JSON")
)

var (
	cronScheduler proxyScheduler
	cronSecret    []byte
)

// templateFuncs defines custom template functions.
var templateFuncs = template.FuncMap{
	"macdecode":     model.MacDecode,
	"split":         strings.Split,
	"part":          sliceutils.StringPart,
	"float":         parseFloat,
	"localdate":     formatLocalDate,
	"localtime":     formatLocalTime,
	"localdatetime": formatLocalDateTime,
}

func main() {
	defaultPort := 8080
	v := os.Getenv("PORT")
	if v != "" {
		i, err := strconv.Atoi(v)
		if err == nil {
			defaultPort = i
		}
	}
	exp := strings.Split(os.Getenv("OCEANBENCH_EXPERIMENTS"), ",")
	if ok, i := sliceutils.ContainsStringPrefix(exp, "DATA_HOST="); ok {
		v := exp[i][len("DATA_HOST="):]
		log.Printf("Experiment DATA_HOST enabled: %s", v)
		dataHost = v
	}

	var alt float64
	var baud int
	var gps string
	var host string
	var loc string
	var port int
	var cronURL string
	flag.BoolVar(&debug, "debug", false, "Run in debug mode.")
	flag.BoolVar(&standalone, "standalone", false, "Run in standalone mode.")
	flag.Float64Var(&alt, "alt", 0, "Altitude (negative for depth)")
	flag.IntVar(&baud, "baud", 9600, "Baud rate of GPS receiver")
	flag.StringVar(&gps, "gps", "", "GPS receiver serial port, e.g., /dev/ttyUSB")
	flag.StringVar(&host, "host", "localhost", "Host we run on in standalone mode")
	flag.StringVar(&loc, "loc", "", "Latitude,longitude pair in decimal degrees.")
	flag.IntVar(&port, "port", defaultPort, "Port we listen on in standalone mode")
	flag.StringVar(&cronURL, "cronurl", cronServiceURL, "Cron service URL")
	flag.StringVar(&tvURL, "tvurl", tvServiceURL, "TV service URL")
	flag.Parse()

	// Perform one-time setup or bail.
	ctx := context.Background()
	setup(ctx)

	// Serve static files from the "s" directory.
	http.Handle("/s/", http.StripPrefix("/s", http.FileServer(http.Dir("s"))))
	// Except for favicon.ico.
	http.HandleFunc("/favicon.ico", faviconHandler)

	// Get shared cronSecret.
	var err error
	cronSecret, err = gauth.GetHexSecret(ctx, "oceancron", "cronSecret")
	if err != nil {
		log.Printf("could not get cronSecret: %v", err)
	}

	// User requests.
	http.HandleFunc("/search", searchHandler)
	http.HandleFunc("/play", playHandler)
	http.HandleFunc("/upload", uploadHandler)
	http.HandleFunc("/set/devices/edit/var", editVarHandler)
	http.HandleFunc("/set/devices/edit/sensor", editSensorHandler)
	http.HandleFunc("/set/devices/edit/actuator", editActuatorHandler)
	http.HandleFunc("/set/devices/edit", editDevicesHandler)
	http.HandleFunc("/set/devices/", setDevicesHandler)
	http.HandleFunc("/set/crons/edit", editCronsHandler)
	http.HandleFunc("/set/crons/", setCronsHandler)
	http.HandleFunc("/get", getHandler)
	http.HandleFunc("/api/", apiHandler)
	http.HandleFunc("/test/", testHandler)
	http.HandleFunc("/login", loginHandler)
	http.HandleFunc("/logout", logoutHandler)
	http.HandleFunc("/oauth2callback", oauthCallbackHandler)
	http.HandleFunc("/live/", liveHandler)
	http.HandleFunc("/monitor", monitorHandler)
	http.HandleFunc("/play/audiorequest", filterHandler)
	http.HandleFunc("/admin/site/add", adminHandler)
	http.HandleFunc("/admin/site/update", adminHandler)
	http.HandleFunc("/admin/site/delete", adminHandler)
	http.HandleFunc("/admin/user/add", adminHandler)
	http.HandleFunc("/admin/user/update", adminHandler)
	http.HandleFunc("/admin/user/delete", adminHandler)
	http.HandleFunc("/admin/site", adminHandler)
	http.HandleFunc("/admin/broadcast", adminHandler)
	http.HandleFunc("/admin/utils", adminHandler)
	http.HandleFunc("/data/", dataHandler)
	http.HandleFunc("/", indexHandler)

	if standalone {
		// Location and GPS only apply in standalone mode.
		if loc != "" {
			latlng := strings.Split(loc, ",")
			if len(latlng) < 2 {
				log.Fatal("Invalid location")
			}
			lat, err := strconv.ParseFloat(latlng[0], 64)
			if err != nil {
				log.Fatal("Invalid latitude")
			}
			lng, err := strconv.ParseFloat(latlng[1], 64)
			if err != nil {
				log.Fatal("Invalid longitude")
			}
			setLocation(lat, lng, alt)
		}
		if gps != "" {
			// Poll for NMEA GPS messages.
			go pollGPS(gps, baud, alt)
		}
		dataHost = "http://" + host + ":" + strconv.Itoa(port)

	} else {
		log.Printf("Initializing OAuth2")
		auth = &gauth.UserAuth{ProjectID: projectID, ClientID: oauthClientID, MaxAge: oauthMaxAge}
		auth.Init()
		host = "" // Host is determined by App Engine.
	}

	cronScheduler = proxyScheduler{url: cronURL}
	log.Printf("Listening on %s:%d", host, port)
	log.Printf("Sending cron requests to %s", cronURL)
	log.Printf("Sending TV requests to %s", tvURL)
	log.Fatal(http.ListenAndServe(fmt.Sprintf("%s:%d", host, port), nil))
}

// setup executes per-instance one-time warmup and is used to
// initialize datastores. In standalone mode we use a file store for
// storing both media and settings. In App Engine mode we use
// the netreceiver datastore for settings and the vidgrind datastore for
// media.
//
// In standalone mode all data is associated with site 1.
func setup(ctx context.Context) {
	setupMutex.Lock()
	defer setupMutex.Unlock()

	if mediaStore != nil {
		return
	}

	var err error
	if standalone {
		log.Printf("Running in standalone mode")
		mediaStore, err = datastore.NewStore(ctx, "file", "vidgrind", "store")
		if err == nil {
			settingsStore = mediaStore
			err = setupLocal(ctx, settingsStore)
		}
	} else {
		log.Printf("Running in App Engine mode")
		mediaStore, err = datastore.NewStore(ctx, "cloud", "vidgrind", "")
		if err == nil {
			settingsStore, err = datastore.NewStore(ctx, "cloud", "netreceiver", "")
		}
	}
	if err != nil {
		log.Fatalf("setup failed due to datastore.NewStore error: %v", err)
	}

	model.RegisterEntities()

	err = notifier.Init(ctx, projectID, senderEmail, notify.NewTimeStore(settingsStore))
	if err != nil {
		log.Fatalf("could not set up email notifier: %v", err)
	}

	templateDir := "cmd/oceanbench/t"
<<<<<<< HEAD
	if standalone {
=======
	if standalone || os.Getenv("GAE_ENV") == "" {
>>>>>>> 35c38dbd
		templateDir = "t"
	}
	templates, err = template.New("").Funcs(templateFuncs).ParseGlob(templateDir + "/*.html")
	if err != nil {
		log.Fatalf("error parsing templates: %v", err)
	}
	setTemplates, err = template.New("").Funcs(templateFuncs).ParseGlob(templateDir + "/set/*.html")
	if err != nil {
		log.Fatalf("error parsing set templates: %v", err)
	}
}

// setupLocal creates a local site, user and device for use in standalone mode.
func setupLocal(ctx context.Context, store datastore.Store) error {
	standaloneData = "1:" + localSite
	err := model.PutSite(ctx, store, &model.Site{Skey: 1, Name: localSite, Enabled: true})
	if err != nil {
		return err
	}
	err = model.PutUser(ctx, store, &model.User{Skey: 1, Email: localEmail, Perm: model.ReadPermission | model.WritePermission | model.AdminPermission})
	if err != nil {
		return err
	}
	err = model.PutDevice(ctx, store, &model.Device{Skey: 1, Mac: 1, Dkey: 0, Name: localDevice, Inputs: "A0,V0,S0", MonitorPeriod: 60, Enabled: true})

	return err
}

// faviconHandler serves favicon.ico.
func faviconHandler(w http.ResponseWriter, r *http.Request) {
	http.ServeFile(w, r, "favicon.ico")
}

// indexHandler handles requests for the home page and unimplemented pages.
// Signed-in users are presented with a list of their NetReceiver sites.
func indexHandler(w http.ResponseWriter, r *http.Request) {
	logRequest(r)

	if r.URL.Path != "/" {
		// Redirect all invalid URLs to the root homepage.
		http.Redirect(w, r, "/", http.StatusFound)
		return
	}

	profile, err := getProfile(w, r)
	data := commonData{
		Pages:   pages("home"),
		Profile: profile,
	}
	if err != nil {
		if err != gauth.TokenNotFound {
			log.Printf("authentication error: %v", err)
		}
		writeTemplate(w, r, "index.html", &data, "")
		return
	}

	ctx := r.Context()
	setup(ctx)
	data.Users, err = getUsersForSiteMenu(w, r, ctx, profile, data)
	if err != nil {
		writeTemplate(w, r, "index.html", &data, fmt.Sprintf("could not populate site menu: %v", err.Error()))
		return
	}

	writeTemplate(w, r, "index.html", &data, "")
}

func getUsersForSiteMenu(w http.ResponseWriter, r *http.Request, ctx context.Context, profile *gauth.Profile, data interface{}) ([]model.User, error) {
	users, err := model.GetUsers(ctx, settingsStore, profile.Email)
	if err != nil {
		return nil, fmt.Errorf("could not get users: %w", err)
	}

	// Keep track of site keys added.
	added := map[int64]bool{}
	for _, u := range users {
		added[u.Skey] = true
	}

	// Get all public sites, if a public site hasn't been added yet, add it.
	publicSites, err := model.GetPublicSites(ctx, settingsStore)
	if err != nil {
		return nil, fmt.Errorf("could not get public sites: %w", err)
	}
	for _, s := range publicSites {
		if !added[s.Skey] {
			users = append(users, model.User{Skey: s.Skey, Perm: model.ReadPermission})
		}
	}
	return users, nil
}

// warmupHandler handles warmup requests. It is a no-op that simply ensures that the intance is loaded.
func warmupHandler(w http.ResponseWriter, r *http.Request) {
	logRequest(r)
	w.Write([]byte{})
}

// getHandler handles media and text requests, depending on the pin type.
// Requires read permission for the requested media, otherwise permission is denied.
// The user need not be logged in to access public sites.
// When no output is specified, media data is downloaded to the client.
func getHandler(w http.ResponseWriter, r *http.Request) {
	logRequest(r)

	p, _ := getProfile(w, r) // Ignore errors, since users need not be logged in.

	q := r.URL.Query()
	id := q.Get("id")
	mid, err := strconv.ParseInt(id, 10, 64)
	if err != nil {
		writeError(w, errInvalidMID)
		return
	}

	t := q.Get("ts")
	var ts []int64
	if t != "" {
		ts, err = splitTimestamps(t, false)
		if err != nil {
			writeError(w, errInvalidTimestamp)
			return
		}
	}

	k := q.Get("ky")
	var ky []uint64
	if k != "" {
		ky, err = splitUints(k)
		if err != nil {
			writeError(w, errInvalidKey)
			return
		}
	}

	ctx := r.Context()
	setup(ctx)

	ok, err := hasPermission(ctx, p, mid, model.ReadPermission)
	if err != nil {
		writeError(w, err)
		return
	}
	if !ok {
		writeError(w, errPermissionDenied)
		return
	}

	var content []byte
	var mime, name string

	_, pin := model.FromMID(mid)
	switch pin[0] {
	case 'V', 'S':
		content, mime, err = getMedia(w, r, mid, ts, ky)
		if err != nil {
			writeError(w, fmt.Errorf("could not get media: %w", err))
			return
		}

		if mime == "video/mp2t" {
			name = "media.ts" // Could contain video or audio.
			break
		}

		split := strings.Split(mime, "/")
		if len(split) > 1 {
			name = split[0] + "." + split[1]
			break
		}

		name = split[0] + "." + split[0]

	case 'T':
		content, mime, err = getText(r, mid, ts, ky)
		if err != nil {
			writeError(w, fmt.Errorf("could not get text: %w", err))
			return
		}

		if mime == "application/json" {
			name = "data.json"
			break
		}

		name = "data.txt"

	default:
		writeError(w, fmt.Errorf("unknown pin type: %v", pin[0]))
	}

	writeData(w, content, mime, name)
}

// hasPermission returns true if the user has the requested media
// permission or false otherwise. This requires, first, looking up the
// device associated with the media and, second, looking up its
// site. All users have access to public sites. For private sites, the
// user must be logged in and have a user record with the requested
// permission.
func hasPermission(ctx context.Context, p *gauth.Profile, mid, perm int64) (bool, error) {
	if standalone {
		return true, nil
	}
	ma, _ := model.FromMID(mid)
	dev, err := model.GetDevice(ctx, settingsStore, model.MacEncode(ma))
	if err != nil {
		if err != datastore.ErrNoSuchEntity {
			return false, fmt.Errorf("error getting device: %w", err)
		}
		return false, nil
	}
	site, err := model.GetSite(ctx, settingsStore, dev.Skey)
	if err != nil {
		return false, fmt.Errorf("error getting site: %w", err)
	}
	if site.Public {
		return perm == model.ReadPermission, nil
	}
	if p == nil {
		return false, nil // User not logged in.
	}
	user, err := model.GetUser(ctx, settingsStore, dev.Skey, p.Email)
	if err != nil {
		return false, fmt.Errorf("error getting user: %w", err)
	}
	return perm&user.Perm != 0, nil
}

// writeTemplate writes the given template with the supplied data,
// populating some common properties.
func writeTemplate(w http.ResponseWriter, r *http.Request, name string, data interface{}, msg string) {
	v := reflect.Indirect(reflect.ValueOf(data))
	p := v.FieldByName("Standalone")
	if p.IsValid() {
		p.SetBool(standalone)
	}
	p = v.FieldByName("Debug")
	if p.IsValid() {
		p.SetBool(debug)
	}
	p = v.FieldByName("Version")
	if p.IsValid() {
		p.SetString(version)
	}
	p = v.FieldByName("Msg")
	if p.IsValid() {
		p.SetString(msg)
	}
	p = v.FieldByName("Profile")
	if p.IsValid() {
		profile, _ := getProfile(w, r)
		p.Set(reflect.ValueOf(profile))
	}
	p = v.FieldByName("LoginURL")
	if p.IsValid() {
		p.Set(reflect.ValueOf("/login?redirect=" + r.URL.RequestURI()))
	}
	p = v.FieldByName("LogoutURL")
	if p.IsValid() {
		p.Set(reflect.ValueOf("/logout?redirect=" + r.URL.RequestURI()))
	}

	const footer = "footer.html"
	var b bytes.Buffer
	err := templates.ExecuteTemplate(&b, footer, nil)
	if err != nil {
		log.Fatalf("ExecuteTemplate failed on %s: %v", footer, err)
	}
	p = v.FieldByName("Footer")
	p.Set(reflect.ValueOf(template.HTML(b.String())))

	if strings.HasPrefix(name, "set/") {
		err = setTemplates.ExecuteTemplate(w, name[4:], data)
	} else {
		err = templates.ExecuteTemplate(w, name, data)
	}
	if err != nil {
		log.Fatalf("ExecuteTemplate failed on %s: %v", name, err)
	}
}

// pages returns a copy of the app's pages, selecting the one that matches selected.
func pages(selected string) []page {
	pages := []page{
		{
			Name: "home",
			URL:  "/",
			Perm: model.ReadPermission,
		},
		{
			Name: "search",
			URL:  "/search",
			Perm: model.ReadPermission,
		},
		{
			Name: "monitor",
			URL:  "/monitor",
			Perm: model.ReadPermission,
		},
		{
			Name: "play",
			URL:  "/play",
			Perm: model.ReadPermission,
		},
		{
			Name: "upload",
			URL:  "/upload",
			Perm: model.WritePermission,
		},
		{
			Name:  "settings",
			Group: true,
			Perm:  model.WritePermission,
		},
		{
			Name:  "devices",
			URL:   "/set/devices",
			Level: 1,
			Perm:  model.WritePermission,
		},
		{
			Name:  "crons",
			URL:   "/set/crons",
			Level: 1,
			Perm:  model.WritePermission,
		},
		{
			Name:  "admin",
			Group: true,
			Perm:  model.AdminPermission,
		},
		{
			Name:  "site",
			URL:   "/admin/site",
			Level: 1,
			Perm:  model.AdminPermission,
		},
		{
			Name:  "broadcast",
			URL:   "/admin/broadcast",
			Level: 1,
			Perm:  model.AdminPermission,
		},
		{
			Name:  "utilities",
			URL:   "/admin/utils",
			Level: 1,
			Perm:  model.AdminPermission,
		},
	}
	for i := range pages {
		if pages[i].Name == selected {
			pages[i].Selected = true
		}
	}
	return pages
}

// configJSON generates JSON for a config request response given a device, varsum, and device key.
func configJSON(dev *model.Device, vs int64, dk string) (string, error) {
	config := struct {
		MAC           string `json:"ma"`
		Wifi          string `json:"wi"`
		Inputs        string `json:"ip"`
		Outputs       string `json:"op"`
		MonitorPeriod int    `json:"mp"`
		ActPeriod     int    `json:"ap"`
		Version       string `json:"cv"`
		Vs            int64  `json:"vs"`
		DK            string `json:"dk,omitempty"`
	}{
		MAC:           dev.MAC(),
		Wifi:          dev.Wifi,
		Inputs:        dev.Inputs,
		Outputs:       dev.Outputs,
		MonitorPeriod: int(dev.MonitorPeriod),
		ActPeriod:     int(dev.ActPeriod),
		Version:       dev.Version,
		Vs:            vs,
		DK:            dk,
	}

	jsonBytes, err := json.Marshal(config)
	if err != nil {
		return "", err
	}

	return string(jsonBytes), nil
}

// testHandler handles test operations:
//
//	/test/operation/operand
//
// Users need not be signed in.
func testHandler(w http.ResponseWriter, r *http.Request) {
	logRequest(r)
	ctx := r.Context()

	req := strings.Split(r.URL.Path, "/")
	if len(req) < 5 {
		writeHttpError(w, http.StatusBadRequest, "invalid length of url path")
		return
	}

	switch req[2] {
	case "create":
		switch req[3] {
		case "device":
			switch req[4] {
			case "1":
				err := model.PutDevice(ctx, settingsStore, &model.Device{Skey: 1, Mac: 1, Dkey: 10000001, Name: "TestDevice", Inputs: "V0", Enabled: true})
				if err != nil {
					writeHttpError(w, http.StatusInternalServerError, "could not put devices: %v", err)
					return
				}
				fmt.Fprint(w, "OK")
				return
			}
		}
	}

	writeHttpError(w, http.StatusBadRequest, "invalid url path, does not exist")
}

// logRequest logs a request if in debug mode and standalone mode.
// It does nothing in App Engine mode as App Engine logs requests
// automatically.
func logRequest(r *http.Request) {
	if !(debug || standalone) {
		return
	}
	if r.URL.RawQuery == "" {
		log.Println(r.URL.Path)
		return
	}
	log.Println(r.URL.Path + "?" + r.URL.RawQuery)
}

// writeError writes an error in JSON format.
func writeError(w http.ResponseWriter, err error) {
	w.Header().Add("Content-Type", "application/json")
	fmt.Fprint(w, `{"er":"`+err.Error()+`}`)
	if debug {
		log.Println("Wrote error: " + err.Error())
	}
}

// httpError writes http errors to the response writer, in order to provide more detailed
// response errors in a concise manner.
func writeHttpError(w http.ResponseWriter, code int, msg string, args ...interface{}) {
	errorMsg := "%s: "
	if msg != "" {
		errorMsg += msg
	}
	if len(args) > 0 {
		errorMsg += ": "
		errorMsg = fmt.Sprintf(errorMsg, http.StatusText(code), args)
	} else {
		errorMsg = fmt.Sprintf(errorMsg, http.StatusText(code))
	}
	http.Error(w, errorMsg, code)
}<|MERGE_RESOLUTION|>--- conflicted
+++ resolved
@@ -332,11 +332,7 @@
 	}
 
 	templateDir := "cmd/oceanbench/t"
-<<<<<<< HEAD
-	if standalone {
-=======
 	if standalone || os.Getenv("GAE_ENV") == "" {
->>>>>>> 35c38dbd
 		templateDir = "t"
 	}
 	templates, err = template.New("").Funcs(templateFuncs).ParseGlob(templateDir + "/*.html")
