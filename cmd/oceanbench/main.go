/*
NAME
  Ocean Bench - a cloud service for analyzing ocean data.

AUTHORS
  Alan Noble <alan@ausocean.org>
  Dan Kortschak <dan@ausocean.org>
  Trek Hopton <trek@ausocean.org>

LICENSE
  Copyright (C) 2018-2024 the Australian Ocean Lab (AusOcean)

  This file is part of Ocean Bench. Ocean Bench is free software: you can
  redistribute it and/or modify it under the terms of the GNU
  General Public License as published by the Free Software
  Foundation, either version 3 of the License, or (at your option)
  any later version.

  Ocean Bench is distributed in the hope that it will be useful,
  but WITHOUT ANY WARRANTY; without even the implied warranty of
  MERCHANTABILITY or FITNESS FOR A PARTICULAR PURPOSE.  See the
  GNU General Public License for more details.

  You should have received a copy of the GNU General Public License
  in gpl.txt.  If not, see <http://www.gnu.org/licenses/>.
*/

// Ocean Bench is a cloud service for analyzing ocean data.
//
// Data can be accessed and played.
//
//	/search to search for any data.
//	/play to play audio or video daa
//
// Ocean Bench can also be run in standalone mode without App Engine:
//
//	./oceanbench -standalone
//
// Other command-line flags available in standalone mode:
//
//	[-debug]        enables verbose output for debugging.
//	[-host string]  host name we're running on (localhost by default).
//	[-port int]     host port we're listening on (8080 by default).
//	[-gps string]   GPS receiver serial port and enables GPS mode, e.g. COM4 or /dev/ttyUSB.
//	[-baudRate int] serial device baud rate (9600 by default).
//	[-loc string]   latitude,longitude of the GPS receiver in decimal degrees format.
//	[-alt float]    altitude of the GPS receiver. Negative numbers signify depths (0 by default).
//
// The PORT environment variable can be used to set the default port number.
package main

import (
	"bytes"
	"context"
	"encoding/json"
	"errors"
	"flag"
	"fmt"
	"html/template"
	"log"
	"net/http"
	"os"
	"reflect"
	"strconv"
	"strings"
	"sync"

	"github.com/ausocean/cloud/gauth"
	"github.com/ausocean/cloud/model"
	"github.com/ausocean/cloud/notify"
	"github.com/ausocean/openfish/datastore"
	"github.com/ausocean/utils/sliceutils"
)

const (
	version      = "0.19.0"
	localSite    = "localhost"
	localDevice  = "localdevice"
	localEmail   = "localuser@localhost"
)

const (
	projectID          = "oceanbench"
	oauthClientID      = "802166617157-v67emnahdpvfuc13ijiqb7qm3a7sf45b.apps.googleusercontent.com"
	oauthMaxAge        = 60 * 60 * 24 * 7 // 7 days
	tvServiceURL       = "https://oceantv.appspot.com"
	cronServiceURL     = "https://oceancron.appspot.com"
	cronServiceAccount = "oceancron@appspot.gserviceaccount.com"
	senderEmail        = "vidgrindservice@gmail.com"
)

// Device health statuses.
type health int

const (
	healthStatusUnknown health = iota - 1
	healthStatusBad
	healthStatusGood
)

// Device state statuses.
const (
	deviceStatusOK = iota
	deviceStatusUpdate
	deviceStatusReboot
	deviceStatusDebug
	deviceStatusUpgrade
	deviceStatusAlarm
	deviceStatusTest
	deviceStatusShutdown
)

// page defines one page of the web app.
type page struct {
	Name     string
	URL      string
	Level    int
	Selected bool
	Group    bool
	Perm     int
}

// commonData defines the commonly used template data.
type commonData struct {
	Standalone bool
	Debug      bool
	Version    string
	Msg        string
	Pages      []page
	PageData   interface{}
	Profile    *gauth.Profile
	LoginURL   string
	LogoutURL  string
	Users      []model.User
	Footer     template.HTML
}

var (
	setupMutex    sync.Mutex
<<<<<<< HEAD
	templates     = template.Must(template.New("").Funcs(templateFuncs).ParseGlob("cmd/oceanbench/t/*.html"))
	setTemplates  = template.Must(template.New("").Funcs(templateFuncs).ParseGlob("cmd/oceanbench/t/set/*.html"))
	rtpEndpoint   string
	trimMTS       bool
=======
	templates     = template.Must(template.New("").Funcs(templateFuncs).ParseGlob("t/*.html"))
	setTemplates  = template.Must(template.New("").Funcs(templateFuncs).ParseGlob("t/set/*.html"))
>>>>>>> a0e6e9b8
	dataHost      = "https://bench.cloudblue.org"
	mediaStore    datastore.Store
	settingsStore datastore.Store
	debug         bool
	standalone    bool
	auth          *gauth.UserAuth
	tvURL         = tvServiceURL
	notifier      notify.Notifier
)

var (
	errInvalidBody = errors.New("invalid body")
	errInvalidJSON = errors.New("invalid JSON")
)

var (
	cronScheduler proxyScheduler
	cronSecret    []byte
)

// templateFuncs defines custom template functions.
var templateFuncs = template.FuncMap{
	"macdecode":     model.MacDecode,
	"split":         strings.Split,
	"part":          sliceutils.StringPart,
	"float":         parseFloat,
	"localdate":     formatLocalDate,
	"localtime":     formatLocalTime,
	"localdatetime": formatLocalDateTime,
}

func main() {
	defaultPort := 8080
	v := os.Getenv("PORT")
	if v != "" {
		i, err := strconv.Atoi(v)
		if err == nil {
			defaultPort = i
		}
	}
	exp := strings.Split(os.Getenv("OCEANBENCH_EXPERIMENTS"), ",")
	if ok, i := sliceutils.ContainsStringPrefix(exp, "DATA_HOST="); ok {
		v := exp[i][len("DATA_HOST="):]
		log.Printf("Experiment DATA_HOST enabled: %s", v)
		dataHost = v
	}

	var alt float64
	var baud int
	var gps string
	var host string
	var loc string
	var port int
	var cronURL string
	flag.BoolVar(&debug, "debug", false, "Run in debug mode.")
	flag.BoolVar(&standalone, "standalone", false, "Run in standalone mode.")
	flag.Float64Var(&alt, "alt", 0, "Altitude (negative for depth)")
	flag.IntVar(&baud, "baud", 9600, "Baud rate of GPS receiver")
	flag.StringVar(&gps, "gps", "", "GPS receiver serial port, e.g., /dev/ttyUSB")
	flag.StringVar(&host, "host", "localhost", "Host we run on in standalone mode")
	flag.StringVar(&loc, "loc", "", "Latitude,longitude pair in decimal degrees.")
	flag.IntVar(&port, "port", defaultPort, "Port we listen on in standalone mode")
	flag.StringVar(&cronURL, "cronurl", cronServiceURL, "Cron service URL")
	flag.StringVar(&tvURL, "tvurl", tvServiceURL, "TV service URL")
	flag.Parse()

	// Perform one-time setup or bail.
	ctx := context.Background()
	setup(ctx)

	// Serve static files from the "s" directory.
	http.Handle("/s/", http.StripPrefix("/s", http.FileServer(http.Dir("s"))))
	// Except for favicon.ico.
	http.HandleFunc("/favicon.ico", faviconHandler)

	// Get shared cronSecret.
	var err error
	cronSecret, err = gauth.GetHexSecret(ctx, "oceancron", "cronSecret")
	if err != nil {
		log.Printf("could not get cronSecret: %v", err)
	}

	// User requests.
	http.HandleFunc("/search", searchHandler)
	http.HandleFunc("/play", playHandler)
	http.HandleFunc("/upload", uploadHandler)
	http.HandleFunc("/set/devices/edit/var", editVarHandler)
	http.HandleFunc("/set/devices/edit/sensor", editSensorHandler)
	http.HandleFunc("/set/devices/edit/actuator", editActuatorHandler)
	http.HandleFunc("/set/devices/edit", editDevicesHandler)
	http.HandleFunc("/set/devices/", setDevicesHandler)
	http.HandleFunc("/set/crons/edit", editCronsHandler)
	http.HandleFunc("/set/crons/", setCronsHandler)
	http.HandleFunc("/get", getHandler)
	http.HandleFunc("/api/", apiHandler)
	http.HandleFunc("/test/", testHandler)
	http.HandleFunc("/login", loginHandler)
	http.HandleFunc("/logout", logoutHandler)
	http.HandleFunc("/oauth2callback", oauthCallbackHandler)
	http.HandleFunc("/live/", liveHandler)
	http.HandleFunc("/monitor", monitorHandler)
	http.HandleFunc("/play/audiorequest", filterHandler)
	http.HandleFunc("/admin/site/add", adminHandler)
	http.HandleFunc("/admin/site/update", adminHandler)
	http.HandleFunc("/admin/site/delete", adminHandler)
	http.HandleFunc("/admin/user/add", adminHandler)
	http.HandleFunc("/admin/user/update", adminHandler)
	http.HandleFunc("/admin/user/delete", adminHandler)
	http.HandleFunc("/admin/site", adminHandler)
	http.HandleFunc("/admin/broadcast", adminHandler)
	http.HandleFunc("/admin/utils", adminHandler)
	http.HandleFunc("/data/", dataHandler)
	http.HandleFunc("/", indexHandler)

	if standalone {
		// Location and GPS only apply in standalone mode.
		if loc != "" {
			latlng := strings.Split(loc, ",")
			if len(latlng) < 2 {
				log.Fatal("Invalid location")
			}
			lat, err := strconv.ParseFloat(latlng[0], 64)
			if err != nil {
				log.Fatal("Invalid latitude")
			}
			lng, err := strconv.ParseFloat(latlng[1], 64)
			if err != nil {
				log.Fatal("Invalid longitude")
			}
			setLocation(lat, lng, alt)
		}
		if gps != "" {
			// Poll for NMEA GPS messages.
			go pollGPS(gps, baud, alt)
		}
		dataHost = "http://" + host + ":" + strconv.Itoa(port)

	} else {
		log.Printf("Initializing OAuth2")
		auth = &gauth.UserAuth{ProjectID: projectID, ClientID: oauthClientID, MaxAge: oauthMaxAge}
		auth.Init()
		host = "" // Host is determined by App Engine.
	}

	cronScheduler = proxyScheduler{url: cronURL}
	log.Printf("Listening on %s:%d", host, port)
	log.Printf("Sending cron requests to %s", cronURL)
	log.Printf("Sending TV requests to %s", tvURL)
	log.Fatal(http.ListenAndServe(fmt.Sprintf("%s:%d", host, port), nil))
}

// setup executes per-instance one-time warmup and is used to
// initialize datastores. In standalone mode we use a file store for
// storing both media and settings. In App Engine mode we use
// the netreceiver datastore for settings and the vidgrind datastore for
// media.
//
// In standalone mode all data is associated with site 1.
func setup(ctx context.Context) {
	setupMutex.Lock()
	defer setupMutex.Unlock()

	if mediaStore != nil {
		return
	}

	var err error
	if standalone {
		log.Printf("Running in standalone mode")
		mediaStore, err = datastore.NewStore(ctx, "file", "vidgrind", "store")
		if err == nil {
			settingsStore = mediaStore
			err = setupLocal(ctx, settingsStore)
		}
	} else {
		log.Printf("Running in App Engine mode")
		mediaStore, err = datastore.NewStore(ctx, "cloud", "vidgrind", "")
		if err == nil {
			settingsStore, err = datastore.NewStore(ctx, "cloud", "netreceiver", "")
		}
	}
	if err != nil {
		log.Fatalf("setup failed due to datastore.NewStore error: %v", err)
	}

	model.RegisterEntities()

	err = notifier.Init(ctx, projectID, senderEmail, notify.NewTimeStore(settingsStore))
	if err != nil {
		log.Fatalf("could not set up email notifier: %v", err)
	}
}

// setupLocal creates a local site, user and device for use in standalone mode.
func setupLocal(ctx context.Context, store datastore.Store) error {
	standaloneData = "1:" + localSite
	err := model.PutSite(ctx, store, &model.Site{Skey: 1, Name: localSite, Enabled: true})
	if err != nil {
		return err
	}
	err = model.PutUser(ctx, store, &model.User{Skey: 1, Email: localEmail, Perm: model.ReadPermission | model.WritePermission | model.AdminPermission})
	if err != nil {
		return err
	}
	err = model.PutDevice(ctx, store, &model.Device{Skey: 1, Mac: 1, Dkey: 0, Name: localDevice, Inputs: "A0,V0,S0", MonitorPeriod: 60, Enabled: true})

	return err
}

// faviconHandler serves favicon.ico.
func faviconHandler(w http.ResponseWriter, r *http.Request) {
	http.ServeFile(w, r, "favicon.ico")
}

// indexHandler handles requests for the home page and unimplemented pages.
// Signed-in users are presented with a list of their NetReceiver sites.
func indexHandler(w http.ResponseWriter, r *http.Request) {
	logRequest(r)

	if r.URL.Path != "/" {
		// Redirect all invalid URLs to the root homepage.
		http.Redirect(w, r, "/", http.StatusFound)
		return
	}

	profile, err := getProfile(w, r)
	data := commonData{
		Pages:   pages("home"),
		Profile: profile,
	}
	if err != nil {
		if err != gauth.TokenNotFound {
			log.Printf("authentication error: %v", err)
		}
		writeTemplate(w, r, "index.html", &data, "")
		return
	}

	ctx := r.Context()
	setup(ctx)
	data.Users, err = getUsersForSiteMenu(w, r, ctx, profile, data)
	if err != nil {
		writeTemplate(w, r, "index.html", &data, fmt.Sprintf("could not populate site menu: %v", err.Error()))
		return
	}

	writeTemplate(w, r, "index.html", &data, "")
}

func getUsersForSiteMenu(w http.ResponseWriter, r *http.Request, ctx context.Context, profile *gauth.Profile, data interface{}) ([]model.User, error) {
	users, err := model.GetUsers(ctx, settingsStore, profile.Email)
	if err != nil {
		return nil, fmt.Errorf("could not get users: %w", err)
	}

	// Keep track of site keys added.
	added := map[int64]bool{}
	for _, u := range users {
		added[u.Skey] = true
	}

	// Get all public sites, if a public site hasn't been added yet, add it.
	publicSites, err := model.GetPublicSites(ctx, settingsStore)
	if err != nil {
		return nil, fmt.Errorf("could not get public sites: %w", err)
	}
	for _, s := range publicSites {
		if !added[s.Skey] {
			users = append(users, model.User{Skey: s.Skey, Perm: model.ReadPermission})
		}
	}
	return users, nil
}

// warmupHandler handles warmup requests. It is a no-op that simply ensures that the intance is loaded.
func warmupHandler(w http.ResponseWriter, r *http.Request) {
	logRequest(r)
	w.Write([]byte{})
}

// getHandler handles media and text requests, depending on the pin type.
// Requires read permission for the requested media, otherwise permission is denied.
// The user need not be logged in to access public sites.
// When no output is specified, media data is downloaded to the client.
func getHandler(w http.ResponseWriter, r *http.Request) {
	logRequest(r)

	p, _ := getProfile(w, r) // Ignore errors, since users need not be logged in.

	q := r.URL.Query()
	id := q.Get("id")
	mid, err := strconv.ParseInt(id, 10, 64)
	if err != nil {
		writeError(w, errInvalidMID)
		return
	}

	t := q.Get("ts")
	var ts []int64
	if t != "" {
		ts, err = splitTimestamps(t, false)
		if err != nil {
			writeError(w, errInvalidTimestamp)
			return
		}
	}

	k := q.Get("ky")
	var ky []uint64
	if k != "" {
		ky, err = splitUints(k)
		if err != nil {
			writeError(w, errInvalidKey)
			return
		}
	}

	ctx := r.Context()
	setup(ctx)

	ok, err := hasPermission(ctx, p, mid, model.ReadPermission)
	if err != nil {
		writeError(w, err)
		return
	}
	if !ok {
		writeError(w, errPermissionDenied)
		return
	}

	var content []byte
	var mime, name string

	_, pin := model.FromMID(mid)
	switch pin[0] {
	case 'V', 'S':
		content, mime, err = getMedia(w, r, mid, ts, ky)
		if err != nil {
			writeError(w, fmt.Errorf("could not get media: %w", err))
			return
		}

		if mime == "video/mp2t" {
			name = "media.ts" // Could contain video or audio.
			break
		}

		split := strings.Split(mime, "/")
		if len(split) > 1 {
			name = split[0] + "." + split[1]
			break
		}

		name = split[0] + "." + split[0]

	case 'T':
		content, mime, err = getText(r, mid, ts, ky)
		if err != nil {
			writeError(w, fmt.Errorf("could not get text: %w", err))
			return
		}

		if mime == "application/json" {
			name = "data.json"
			break
		}

		name = "data.txt"

	default:
		writeError(w, fmt.Errorf("unknown pin type: %v", pin[0]))
	}

	writeData(w, content, mime, name)
}

// hasPermission returns true if the user has the requested media
// permission or false otherwise. This requires, first, looking up the
// device associated with the media and, second, looking up its
// site. All users have access to public sites. For private sites, the
// user must be logged in and have a user record with the requested
// permission.
func hasPermission(ctx context.Context, p *gauth.Profile, mid, perm int64) (bool, error) {
	if standalone {
		return true, nil
	}
	ma, _ := model.FromMID(mid)
	dev, err := model.GetDevice(ctx, settingsStore, model.MacEncode(ma))
	if err != nil {
		if err != datastore.ErrNoSuchEntity {
			return false, fmt.Errorf("error getting device: %w", err)
		}
		return false, nil
	}
	site, err := model.GetSite(ctx, settingsStore, dev.Skey)
	if err != nil {
		return false, fmt.Errorf("error getting site: %w", err)
	}
	if site.Public {
		return perm == model.ReadPermission, nil
	}
	if p == nil {
		return false, nil // User not logged in.
	}
	user, err := model.GetUser(ctx, settingsStore, dev.Skey, p.Email)
	if err != nil {
		return false, fmt.Errorf("error getting user: %w", err)
	}
	return perm&user.Perm != 0, nil
}

// writeTemplate writes the given template with the supplied data,
// populating some common properties.
func writeTemplate(w http.ResponseWriter, r *http.Request, name string, data interface{}, msg string) {
	v := reflect.Indirect(reflect.ValueOf(data))
	p := v.FieldByName("Standalone")
	if p.IsValid() {
		p.SetBool(standalone)
	}
	p = v.FieldByName("Debug")
	if p.IsValid() {
		p.SetBool(debug)
	}
	p = v.FieldByName("Version")
	if p.IsValid() {
		p.SetString(version)
	}
	p = v.FieldByName("Msg")
	if p.IsValid() {
		p.SetString(msg)
	}
	p = v.FieldByName("Profile")
	if p.IsValid() {
		profile, _ := getProfile(w, r)
		p.Set(reflect.ValueOf(profile))
	}
	p = v.FieldByName("LoginURL")
	if p.IsValid() {
		p.Set(reflect.ValueOf("/login?redirect=" + r.URL.RequestURI()))
	}
	p = v.FieldByName("LogoutURL")
	if p.IsValid() {
		p.Set(reflect.ValueOf("/logout?redirect=" + r.URL.RequestURI()))
	}

	const footer = "footer.html"
	var b bytes.Buffer
	err := templates.ExecuteTemplate(&b, footer, nil)
	if err != nil {
		log.Fatalf("ExecuteTemplate failed on %s: %v", footer, err)
	}
	p = v.FieldByName("Footer")
	p.Set(reflect.ValueOf(template.HTML(b.String())))

	if strings.HasPrefix(name, "set/") {
		err = setTemplates.ExecuteTemplate(w, name[4:], data)
	} else {
		err = templates.ExecuteTemplate(w, name, data)
	}
	if err != nil {
		log.Fatalf("ExecuteTemplate failed on %s: %v", name, err)
	}
}

// pages returns a copy of the app's pages, selecting the one that matches selected.
func pages(selected string) []page {
	pages := []page{
		{
			Name: "home",
			URL:  "/",
			Perm: model.ReadPermission,
		},
		{
			Name: "search",
			URL:  "/search",
			Perm: model.ReadPermission,
		},
		{
			Name: "monitor",
			URL:  "/monitor",
			Perm: model.ReadPermission,
		},
		{
			Name: "play",
			URL:  "/play",
			Perm: model.ReadPermission,
		},
		{
			Name: "upload",
			URL:  "/upload",
			Perm: model.WritePermission,
		},
		{
			Name:  "settings",
			Group: true,
			Perm:  model.WritePermission,
		},
		{
			Name:  "devices",
			URL:   "/set/devices",
			Level: 1,
			Perm:  model.WritePermission,
		},
		{
			Name:  "crons",
			URL:   "/set/crons",
			Level: 1,
			Perm:  model.WritePermission,
		},
		{
			Name:  "admin",
			Group: true,
			Perm:  model.AdminPermission,
		},
		{
			Name:  "site",
			URL:   "/admin/site",
			Level: 1,
			Perm:  model.AdminPermission,
		},
		{
			Name:  "broadcast",
			URL:   "/admin/broadcast",
			Level: 1,
			Perm:  model.AdminPermission,
		},
		{
			Name:  "utilities",
			URL:   "/admin/utils",
			Level: 1,
			Perm:  model.AdminPermission,
		},
	}
	for i := range pages {
		if pages[i].Name == selected {
			pages[i].Selected = true
		}
	}
	return pages
}

// configJSON generates JSON for a config request response given a device, varsum, and device key.
func configJSON(dev *model.Device, vs int64, dk string) (string, error) {
	config := struct {
		MAC           string `json:"ma"`
		Wifi          string `json:"wi"`
		Inputs        string `json:"ip"`
		Outputs       string `json:"op"`
		MonitorPeriod int    `json:"mp"`
		ActPeriod     int    `json:"ap"`
		Version       string `json:"cv"`
		Vs            int64  `json:"vs"`
		DK            string `json:"dk,omitempty"`
	}{
		MAC:           dev.MAC(),
		Wifi:          dev.Wifi,
		Inputs:        dev.Inputs,
		Outputs:       dev.Outputs,
		MonitorPeriod: int(dev.MonitorPeriod),
		ActPeriod:     int(dev.ActPeriod),
		Version:       dev.Version,
		Vs:            vs,
		DK:            dk,
	}

	jsonBytes, err := json.Marshal(config)
	if err != nil {
		return "", err
	}

	return string(jsonBytes), nil
}

// testHandler handles test operations:
//
//	/test/operation/operand
//
// Users need not be signed in.
func testHandler(w http.ResponseWriter, r *http.Request) {
	logRequest(r)
	ctx := r.Context()

	req := strings.Split(r.URL.Path, "/")
	if len(req) < 5 {
		writeHttpError(w, http.StatusBadRequest, "invalid length of url path")
		return
	}

	switch req[2] {
	case "create":
		switch req[3] {
		case "device":
			switch req[4] {
			case "1":
				err := model.PutDevice(ctx, settingsStore, &model.Device{Skey: 1, Mac: 1, Dkey: 10000001, Name: "TestDevice", Inputs: "V0", Enabled: true})
				if err != nil {
					writeHttpError(w, http.StatusInternalServerError, "could not put devices: %v", err)
					return
				}
				fmt.Fprint(w, "OK")
				return
			}
		}
	}

	writeHttpError(w, http.StatusBadRequest, "invalid url path, does not exist")
}

// logRequest logs a request if in debug mode and standalone mode.
// It does nothing in App Engine mode as App Engine logs requests
// automatically.
func logRequest(r *http.Request) {
	if !(debug || standalone) {
		return
	}
	if r.URL.RawQuery == "" {
		log.Println(r.URL.Path)
		return
	}
	log.Println(r.URL.Path + "?" + r.URL.RawQuery)
}

// writeError writes an error in JSON format.
func writeError(w http.ResponseWriter, err error) {
	w.Header().Add("Content-Type", "application/json")
	fmt.Fprint(w, `{"er":"`+err.Error()+`}`)
	if debug {
		log.Println("Wrote error: " + err.Error())
	}
}

// httpError writes http errors to the response writer, in order to provide more detailed
// response errors in a concise manner.
func writeHttpError(w http.ResponseWriter, code int, msg string, args ...interface{}) {
	errorMsg := "%s: "
	if msg != "" {
		errorMsg += msg
	}
	if len(args) > 0 {
		errorMsg += ": "
		errorMsg = fmt.Sprintf(errorMsg, http.StatusText(code), args)
	} else {
		errorMsg = fmt.Sprintf(errorMsg, http.StatusText(code))
	}
	http.Error(w, errorMsg, code)
}<|MERGE_RESOLUTION|>--- conflicted
+++ resolved
@@ -137,15 +137,9 @@
 
 var (
 	setupMutex    sync.Mutex
-<<<<<<< HEAD
 	templates     = template.Must(template.New("").Funcs(templateFuncs).ParseGlob("cmd/oceanbench/t/*.html"))
 	setTemplates  = template.Must(template.New("").Funcs(templateFuncs).ParseGlob("cmd/oceanbench/t/set/*.html"))
 	rtpEndpoint   string
-	trimMTS       bool
-=======
-	templates     = template.Must(template.New("").Funcs(templateFuncs).ParseGlob("t/*.html"))
-	setTemplates  = template.Must(template.New("").Funcs(templateFuncs).ParseGlob("t/set/*.html"))
->>>>>>> a0e6e9b8
 	dataHost      = "https://bench.cloudblue.org"
 	mediaStore    datastore.Store
 	settingsStore datastore.Store
