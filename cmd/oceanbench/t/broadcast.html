--- conflicted
+++ resolved
@@ -54,81 +54,6 @@
             <input class="advanced h-auto" type="checkbox" name="list-secondaries" value="listing-secondaries" onchange="this.form.submit()" {{if .ListingSecondaries}}checked{{end}}>
             <small class="advanced">List Secondary Broadcasts</small>
           </div>
-<<<<<<< HEAD
-          <label>Camera:</label>
-          <select name="camera-mac">
-            {{if not .CurrentBroadcast.CameraMac}}
-            <option>Select</option>
-            {{end}}
-            {{range .Cameras}}
-              <option value="{{.MAC}}" {{if eq .Mac $.CurrentBroadcast.CameraMac }}selected{{end}}>{{.Name}}</option>
-          {{ end }}
-          </select>
-          <br>
-          <label>Controller:</label>
-          <select name="controller-mac">
-            {{if not .CurrentBroadcast.ControllerMAC}}
-              <option>Select</option>
-            {{end}}
-            {{range .Controllers}}
-              <option value="{{.MAC}}" {{if eq .Mac $.CurrentBroadcast.ControllerMAC }}selected{{end}}>{{.Name}}</option>
-            {{ end }}
-          </select>
-          <br>
-          <label>On Actions:</label>
-          <input type="input" name="on-actions" value="{{.CurrentBroadcast.OnActions}}" class="actions">
-          <br>
-          <label>Off Actions:</label>
-          <input type="input" name="off-actions" value="{{.CurrentBroadcast.OffActions}}" class="actions">
-          <br>
-          <label>RTMP URL Variable:</label>
-          <input type="input" name="rtmp-key-var" value="{{.CurrentBroadcast.RTMPVar}}">
-          <br>
-          <label class="advanced">RTMP Key:</label>
-          <input class="advanced"type="input" name="rtmp-key" value="{{.CurrentBroadcast.RTMPKey}}">
-          <br class="advanced">
-          <div id="set-times">
-            <label>Start Date/Time:</label>
-            <div class="d-flex gap-2">
-              <input name="start-time" type="datetime-local" id="start-time" onchange="sync('start-time', 'start-timestamp', 'time-zone', true)" size="14">
-              <input class="advanced" name="start-timestamp" type="input" id="start-timestamp" onchange="sync('start-time', 'start-timestamp', 'time-zone', false);" value="{{if .CurrentBroadcast.StartTimestamp}}{{.CurrentBroadcast.StartTimestamp}}{{end}}" size="15">
-            </div>
-            <label>End Date/Time:</label>
-            <div class="d-flex gap-2">
-              <input name="end-time" type="datetime-local" id="end-time" onchange="sync('end-time', 'end-timestamp', 'time-zone', true)" size="14">
-              <input class="advanced" name="end-timestamp" type="input" id="end-timestamp" onchange="sync('end-time', 'end-timestamp', 'time-zone', false);" value="{{if .CurrentBroadcast.EndTimestamp}}{{.CurrentBroadcast.EndTimestamp}}{{end}}" size="15">
-            </div>
-            <label>Timezone:</label>
-            <input id="time-zone" size="3" value="{{if .Site.Timezone}}{{.Site.Timezone}}{{end}}" readonly>
-            <br>
-          </div>
-          <label>Live Chat:</label>
-          <input type="checkbox" name="report-sensor" id="report-sensor" value="Chat">
-          <br>
-          <label class="advanced">Sensors:</label>
-          <button class="advanced" onclick="checkAll(this.form)">Add All</button>
-          <button class="advanced" onclick="uncheckAll(this.form)">Clear All</button>
-          {{ range .CurrentBroadcast.SensorList }}
-            <input class="advanced" type="checkbox" name="{{ .Name }}" id="{{ .Name }}" value="{{ .Sensor.Name }}">{{ .Sensor.Name }}
-          {{ end }}
-          <br class="advanced">
-          <label class="advanced">Health Check:</label>
-          <input class="advanced" type="checkbox" name="check-health" value="checking-health" {{if .CurrentBroadcast.CheckingHealth}}checked{{end}}>
-          <br class="advanced">
-          <label class="advanced">Use Vidforward:</label>
-          <input class="advanced" type="checkbox" name="use-vidforward" value="using-vidforward" {{if .CurrentBroadcast.UsingVidforward}}checked{{end}}>
-          <br class="advanced">
-          <label class="advanced">Vidforward Host:</label>
-          <input class="advanced" type="input" name="vidforward-host" value="{{.CurrentBroadcast.VidforwardHost}}">
-          <br class="advanced">
-          <label class="advanced">Slate File:</label>
-          <input class="advanced" type="file" name="slate-file">
-          <br class="advanced">
-          <button class="advanced" onclick="buttonClick(this)" value="vidforward-slate-update">Upload Slate</button>
-          <br class="advanced">
-        </fieldset>
-        <br>
-=======
           <h2 class="pt-5">Stream Settings</h2>
           <hr>
           <fieldset class="mx-auto">
@@ -194,7 +119,7 @@
               <div class="d-flex align-items-center gap-1 mb-1">
                 <label class="w-25 text-end">Timezone:</label>
                 <div class="w-25">
-                  <input class="w-50 form-control" id="time-zone" size="1" onchange="sync('start-time', 'start-timestamp', 'time-zone', true)">
+                  <input class="w-50 form-control" id="time-zone" size="1" value="{{if .Site.Timezone}}{{.Site.Timezone}}{{end}}" readonly>
                 </div>
               </div>
             </div>
@@ -294,7 +219,6 @@
               </div>
             </div>
           </fieldset>
->>>>>>> ec609b63
         <input type="hidden" name="broadcast-id" value="{{.CurrentBroadcast.ID}}">
         <input type="hidden" name="active" value="{{.CurrentBroadcast.Active}}">
         <div class="d-flex w-100 gap-2">
