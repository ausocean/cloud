--- conflicted
+++ resolved
@@ -524,12 +524,8 @@
 func (s *hardwareStopping) handleTimeEvent(t timeEvent) {
 	switch s.Substate.(type) {
 	case *hardwareShuttingDown:
-<<<<<<< HEAD
 		s.log("(hardwareStopping) handling timeEvent in hardwareStopping state: substate is hardwareShuttingDown")
-		withTimeout := s.substate.(stateWithTimeout)
-=======
 		withTimeout := s.Substate.(stateWithTimeout)
->>>>>>> 1aec2e93
 		if withTimeout.timedOut(t.Time) {
 			s.bus.publish(hardwareShutdownFailedEvent{"hardware shutdown timed out"})
 			return
@@ -543,12 +539,8 @@
 		s.log("(hardwareStopping) camera is still reporting, waiting for shutdown to complete")
 
 	case *hardwarePoweringOff:
-<<<<<<< HEAD
 		s.log("(hardwareStopping) handling timeEvent in hardwareStopping state: substate is hardwarePoweringOff")
-		withTimeout := s.substate.(stateWithTimeout)
-=======
 		withTimeout := s.Substate.(stateWithTimeout)
->>>>>>> 1aec2e93
 		if withTimeout.timedOut(t.Time) {
 			s.bus.publish(hardwarePowerOffFailedEvent{"hardware power off timed out"})
 			return
@@ -560,15 +552,10 @@
 		}
 		s.log("(hardwareStopping) camera is still reporting, waiting for power off to complete")
 	default:
-<<<<<<< HEAD
-		s.log("(hardwareStopping) handling timeEvent in hardwareStopping state: substate is not hardwareShuttingDown or hardwarePoweringOff, ignoring...")
-		// Do nothing.
-=======
 		// This is unexpected and probably means we haven't saved a substate properly.
 		// So perform a notify log and default to a sensible state.
 		s.logAndNotify(broadcastSoftware, "unexpected substate in hardwareStopping: %v, re-entering state to initialise substate", s.Substate)
 		s.enter()
->>>>>>> 1aec2e93
 	}
 }
 
