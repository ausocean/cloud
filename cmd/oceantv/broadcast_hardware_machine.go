package main

import (
	"context"
	"encoding/json"
	"fmt"
	"reflect"
	"strconv"
	"strings"
	"time"

	"github.com/ausocean/cloud/model"
)

type hardwareRestarting struct {
	*broadcastContext `json:"-"`
}

func newHardwareRestarting(ctx *broadcastContext) *hardwareRestarting {
	return &hardwareRestarting{ctx}
}

func (s *hardwareRestarting) enter() {
	s.camera.stop(s.broadcastContext)
}
func (s *hardwareRestarting) exit() {}

type hardwareStarting struct {
	*broadcastContext `json:"-"`
	LastEntered       time.Time
}

func newHardwareStarting(ctx *broadcastContext) *hardwareStarting {
	return &hardwareStarting{broadcastContext: ctx}
}
func (s *hardwareStarting) enter() {
	s.LastEntered = time.Now()
	if s.cfg.ControllerMAC == 0 {
		s.camera.start(s.broadcastContext)
		return
	}

	voltage, err := s.camera.voltage(s.broadcastContext)
	if err != nil {
		msg := fmt.Sprintf("could not get hardware voltage: %v", err)
		s.log(msg)
		s.bus.publish(invalidConfigurationEvent{msg})
		return
	}

	alarmVoltage, err := s.camera.alarmVoltage(s.broadcastContext)
	if err != nil {
		msg := fmt.Sprintf("could not get alarm voltage: %v", err)
		s.log(msg)
		s.bus.publish(invalidConfigurationEvent{msg})
		return
	}

	controllerIsOn, err := s.camera.isUp(s.broadcastContext)
	if err != nil {
		msg := fmt.Sprintf("could not get controller status: %v", err)
		s.log(msg)
		s.bus.publish(invalidConfigurationEvent{msg})
		return
	}

	if voltage <= alarmVoltage {
		if controllerIsOn {
			s.log("voltage less than alarm voltage but controller is on, something is configured incorrectly")
			s.bus.publish(invalidConfigurationEvent{"voltage less than alarm voltage but controller is on"})
			return
		}
		s.log("controller voltage is low, waiting for recovery before starting")
		s.bus.publish(lowVoltageEvent{})
		return
	}

	// Not below alarm voltage, but controller is not responding.
	// This is a critical failure.
	if !controllerIsOn {
		s.log("controller not responding above alarm voltage")
		s.bus.publish(controllerFailureEvent{})
		return
	}

	// Controller is reporting, but we're not above streaming voltage. Need
	// to wait for recovery.
	if voltage < s.cfg.RequiredStreamingVoltage {
		s.log("controller voltage is below required streaming voltage, waiting for recovery before starting")
		s.bus.publish(lowVoltageEvent{})
		return
	}

	// Controller is reporting and we're above streaming voltage, let's power
	// on the camera.
	s.camera.start(s.broadcastContext)
}

func (s *hardwareStarting) exit() {}

func (s *hardwareStarting) timedOut(t time.Time) bool {
	const timeout = 5 * time.Minute
	if t.Sub(s.LastEntered) > timeout {
		s.log("timed out starting hardware, last entered: %v, time now: %v", s.LastEntered, t)
		return true
	}
	return false
}

func (s *hardwareStarting) reset(time.Duration) {}

<<<<<<< HEAD
type hardwareRecoveringVoltage struct {
	stateFields
	stateWithTimeoutFields
}

func newHardwareRecoveringVoltage(ctx *broadcastContext) *hardwareRecoveringVoltage {
	s := newStateWithTimeoutFields(ctx)
	s.Timeout = time.Duration(sanatisedVoltageRecoveryTimeout(ctx)) * time.Hour
	return &hardwareRecoveringVoltage{
		stateWithTimeoutFields: s,
	}
}

func (s *hardwareRecoveringVoltage) enter() {
	s.LastEntered = time.Now()
}

func sanatisedVoltageRecoveryTimeout(ctx *broadcastContext) int {
	// If VoltageRecoveryTimeout is not set, default to 4 hours.
	if ctx.cfg.VoltageRecoveryTimeout == 0 {
		const defaultRechargeTimeoutHours = 4
		ctx.log("recharge timeout hours is not set, defaulting to %d", defaultRechargeTimeoutHours)
		try(
			ctx.man.Save(nil, func(_cfg *Cfg) { _cfg.VoltageRecoveryTimeout = defaultRechargeTimeoutHours }),
			"could not save default recharge timeout hours to config",
			func(msg string, args ...interface{}) { ctx.logAndNotify(broadcastSoftware, msg, args...) },
		)
	}
	return ctx.cfg.VoltageRecoveryTimeout
}
=======
>>>>>>> f70f1098

type hardwareStopping struct {
	*broadcastContext `json:"-"`
}

func newHardwareStopping(ctx *broadcastContext) *hardwareStopping { return &hardwareStopping{ctx} }
func (s *hardwareStopping) enter() {
	s.camera.stop(s.broadcastContext)
}
func (s *hardwareStopping) exit() {}

type hardwareOn struct{}

func newHardwareOn() *hardwareOn { return &hardwareOn{} }
func (s *hardwareOn) enter()     {}
func (s *hardwareOn) exit()      {}

type hardwareOff struct{}

func newHardwareOff() *hardwareOff { return &hardwareOff{} }
func (s *hardwareOff) enter()      {}
func (s *hardwareOff) exit()       {}

type hardwareStateMachine struct {
	currentState state
	ctx          *broadcastContext
}

func getHardwareState(ctx *broadcastContext) state {
	var _state state
	switch ctx.cfg.HardwareState {
	case "hardwareOn":
		_state = newHardwareOn()
	case "hardwareOff", "": // Also account for "" in case we haven't set the hardware state yet.
		_state = newHardwareOff()
	case "hardwareStarting":
		_state = newHardwareStarting(ctx)
	case "hardwareStopping":
		_state = newHardwareStopping(ctx)
	case "hardwareRestarting":
		_state = newHardwareRestarting(ctx)
	case "hardwareRecoveringVoltage":
		_state = newHardwareRecoveringVoltage(ctx)
	default:
		panic(fmt.Sprintf("invalid hardware state: %s", ctx.cfg.HardwareState))
	}

	err := json.Unmarshal(ctx.cfg.HardwareStateData, &_state)
	if err != nil {
		ctx.log("unexpected error when unmarshaling hardware state data; this could mean we have an unexpected state: %v", err)
	}
	return _state
}

func hardwareStateToString(state state) string {
	return strings.TrimPrefix(reflect.TypeOf(state).String(), "*main.")
}

func newHardwareStateMachine(ctx *broadcastContext) *hardwareStateMachine {
	sm := &hardwareStateMachine{getHardwareState(ctx), ctx}
	return sm
}

func (sm *hardwareStateMachine) handleEvent(event event) error {
	switch event.(type) {
	case timeEvent:
		sm.handleTimeEvent(event.(timeEvent))
	case hardwareStartFailedEvent:
		sm.handleHardwareStartFailedEvent(event.(hardwareStartFailedEvent))
	case hardwareStopFailedEvent:
		sm.handleHardwareStopFailedEvent(event.(hardwareStopFailedEvent))
	case hardwareStartedEvent:
		sm.handleHardwareStartedEvent(event.(hardwareStartedEvent))
	case hardwareResetRequestEvent:
		sm.handleHardwareResetRequestEvent(event.(hardwareResetRequestEvent))
	case hardwareStoppedEvent:
		sm.handleHardwareStoppedEvent(event.(hardwareStoppedEvent))
	case hardwareStartRequestEvent:
		sm.handleHardwareStartRequestEvent(event.(hardwareStartRequestEvent))
	case hardwareStopRequestEvent:
		sm.handleHardwareStopRequestEvent(event.(hardwareStopRequestEvent))
	case controllerFailureEvent:
		sm.handleControllerFailureEvent(event.(controllerFailureEvent))
	case lowVoltageEvent:
		sm.handleLowVoltageEvent(event.(lowVoltageEvent))
	case voltageRecoveredEvent:
		sm.handleVoltageRecoveredEvent(event.(voltageRecoveredEvent))
	default:
		// Do nothing.
	}
	return sm.saveHardwareStateToConfig()
}

func (sm *hardwareStateMachine) handleTimeEvent(t timeEvent) {
	sm.log("handling time event")
	eventIfStatus := func(e event, status bool) {
		sm.ctx.camera.publishEventIfStatus(e, status, sm.ctx.cfg.CameraMac, sm.ctx.store, sm.log, sm.ctx.bus.publish)
	}
	switch sm.currentState.(type) {
	case *hardwareStarting:
		withTimeout := sm.currentState.(stateWithTimeout)
		if withTimeout.timedOut(t.Time) {
			sm.ctx.bus.publish(hardwareStartFailedEvent{})
			sm.transition(newHardwareOff())
			return
		}
		eventIfStatus(hardwareStartedEvent{}, true)
	case *hardwareStopping:
		eventIfStatus(hardwareStoppedEvent{}, false)
	case *hardwareRestarting:
		eventIfStatus(hardwareStartRequestEvent{}, false)
	case *hardwareRecoveringVoltage:
		withTimeout := sm.currentState.(stateWithTimeout)
		if withTimeout.timedOut(t.Time) {
			sm.ctx.logAndNotify(broadcastHardware, "voltage recovery timed out")
			sm.ctx.bus.publish(hardwareStartFailedEvent{})
			sm.transition(newHardwareOff())
			return
		}

		voltage, err := sm.ctx.camera.voltage(sm.ctx)
		if err != nil {
			msg := fmt.Sprintf("could not get hardware voltage: %v", err)
			sm.log(msg)
			sm.ctx.bus.publish(invalidConfigurationEvent{msg})
			return
		}

		// If RequiredStreamingVoltage is not set, default to 24.5.
		if sm.ctx.cfg.RequiredStreamingVoltage == 0 {
			const defaultRequiredStreamingVoltage = 24.5
			sm.log("required streaming voltage is not set, defaulting to %f", defaultRequiredStreamingVoltage)
			try(
				sm.ctx.man.Save(nil, func(_cfg *Cfg) { _cfg.RequiredStreamingVoltage = defaultRequiredStreamingVoltage }),
				"could not save default required streaming voltage to config",
				func(msg string, args ...interface{}) { sm.ctx.logAndNotify(broadcastSoftware, msg, args...) },
			)
		}

		if voltage >= sm.ctx.cfg.RequiredStreamingVoltage {
			sm.ctx.bus.publish(voltageRecoveredEvent{})
		}
	default:
		// Do nothing.
	}
}

func (sm *hardwareStateMachine) handleHardwareStoppedEvent(event hardwareStoppedEvent) {
	sm.log("handling hardware stopped event")
	switch sm.currentState.(type) {
	case *hardwareStopping:
		sm.transition(newHardwareOff())
	case *hardwareStarting:
		sm.transition(newHardwareOff())
	case *hardwareOn:
		sm.transition(newHardwareOff())
	case *hardwareRestarting:
		// Ignore.
	default:
		sm.unexpectedEvent(event, sm.currentState)
	}
}

func (sm *hardwareStateMachine) handleHardwareStopFailedEvent(event hardwareStopFailedEvent) {
	sm.log("handling hardware stop failed event")
	switch sm.currentState.(type) {
	case *hardwareStopping:
		sm.transition(newHardwareOn())
	case *hardwareRestarting:
		sm.transition(newHardwareOn())
	case *hardwareStarting:
		// Ignore.
	default:
		sm.unexpectedEvent(event, sm.currentState)
	}
}

func (sm *hardwareStateMachine) handleHardwareStartFailedEvent(event hardwareStartFailedEvent) {
	sm.log("handling hardware start failed event")
	switch sm.currentState.(type) {
	case *hardwareStarting:
		sm.transition(newHardwareOff())
	case *hardwareRestarting:
		sm.transition(newHardwareOff())
	default:
		sm.unexpectedEvent(event, sm.currentState)
	}
}

func (sm *hardwareStateMachine) handleHardwareStartedEvent(event hardwareStartedEvent) {
	sm.log("handling hardware started event")
	switch sm.currentState.(type) {
	case *hardwareStarting:
		sm.transition(newHardwareOn())
	case *hardwareRestarting:
		sm.transition(newHardwareOn())
	default:
		sm.unexpectedEvent(event, sm.currentState)
	}
}

func (sm *hardwareStateMachine) handleHardwareStartRequestEvent(event hardwareStartRequestEvent) {
	sm.log("handling hardware start request event")
	switch sm.currentState.(type) {
	case *hardwareOff, *hardwareRestarting:
		sm.transition(newHardwareStarting(sm.ctx))
	case *hardwareStarting:
		sm.ctx.camera.publishEventIfStatus(hardwareStartedEvent{}, true, sm.ctx.cfg.CameraMac, sm.ctx.store, sm.log, sm.ctx.bus.publish)
	case *hardwareStopping:
		// Ignore and log.
		sm.log("ignoring hardware start request event since hardware is still stopping")
	case *hardwareOn:
		// Ignore.
	default:
		sm.unexpectedEvent(event, sm.currentState)
	}
}

func (sm *hardwareStateMachine) handleHardwareStopRequestEvent(event hardwareStopRequestEvent) {
	sm.log("handling hardware stop request event")
	switch sm.currentState.(type) {
	case *hardwareOn, *hardwareStarting, *hardwareRestarting:
		sm.transition(newHardwareStopping(sm.ctx))
	case *hardwareOff, *hardwareStopping:
		// Ignore.
	default:
		sm.unexpectedEvent(event, sm.currentState)
	}
}

func (sm *hardwareStateMachine) handleHardwareResetRequestEvent(event hardwareResetRequestEvent) {
	sm.log("handling hardware reset request event")
	switch sm.currentState.(type) {
	case *hardwareOn:
		sm.transition(newHardwareRestarting(sm.ctx))
	case *hardwareOff:
		sm.transition(newHardwareStarting(sm.ctx))
	case *hardwareRestarting, *hardwareStarting, *hardwareStopping:
		// Ignore.
	default:
		sm.unexpectedEvent(event, sm.currentState)
	}
}

func (sm *hardwareStateMachine) handleControllerFailureEvent(event controllerFailureEvent) {
	sm.log("handling controller failure event")
	switch sm.currentState.(type) {
	case *hardwareOn, *hardwareRestarting, *hardwareStopping, *hardwareStarting:
		sm.transition(newHardwareOff())
	default:
		sm.unexpectedEvent(event, sm.currentState)
	}
}

func (sm *hardwareStateMachine) handleLowVoltageEvent(event lowVoltageEvent) {
	sm.log("handling low voltage event")
	switch sm.currentState.(type) {
	case *hardwareStarting:
		sm.transition(newHardwareRecoveringVoltage(sm.ctx))
	case *hardwareOn, *hardwareRestarting:
		sm.transition(newHardwareStopping(sm.ctx))
	case *hardwareOff, *hardwareStopping:
		// Ignore.
	default:
		sm.unexpectedEvent(event, sm.currentState)
	}
}

func (sm *hardwareStateMachine) handleVoltageRecoveredEvent(event voltageRecoveredEvent) {
	sm.log("handling voltage recovered event")
	switch sm.currentState.(type) {
	case *hardwareRecoveringVoltage:
		sm.transition(newHardwareStarting(sm.ctx))
	default:
		sm.unexpectedEvent(event, sm.currentState)
	}
}

func (sm *hardwareStateMachine) transition(newState state) {
	err := sm.saveHardwareStateToConfig()
	if err != nil {
		sm.log("could not update hardware state in config to transition: %v", err)
		return
	}
	sm.log("transitioning from %s to %s", stateToString(sm.currentState), stateToString(newState))
	sm.currentState.exit()
	sm.currentState = newState
	sm.currentState.enter()
}

func (sm *hardwareStateMachine) unexpectedEvent(event event, state state) {
	sm.log("unexpected event %s in current state %s", event.String(), stateToString(state))
}

func (sm *hardwareStateMachine) log(format string, args ...interface{}) {
	sm.ctx.log("(hardware sm) "+format, args...)
}

type hardwareManager interface {
	voltage(ctx *broadcastContext) (float64, error)
	alarmVoltage(ctx *broadcastContext) (float64, error)
	isUp(ctx *broadcastContext) (bool, error)
	start(ctx *broadcastContext)
	stop(ctx *broadcastContext)
	publishEventIfStatus(event event, status bool, mac int64, store Store, log func(format string, args ...interface{}), publish func(event event))
}

type revidCameraClient struct{}

func (c *revidCameraClient) voltage(ctx *broadcastContext) (float64, error) {
	// Get battery voltage sensor, which we'll use to get scale factor and current voltage value.
	const batteryVoltagePin = "A0"
	sensor, err := model.GetSensorV2(context.Background(), ctx.store, ctx.cfg.ControllerMAC, batteryVoltagePin)
	if err != nil {
		return 0, fmt.Errorf("could not get battery voltage sensor: %v", err)
	}

	// Get current battery voltage.
	voltage, err := model.GetSensorValue(context.Background(), ctx.store, sensor)
	if err != nil {
		return 0, fmt.Errorf("could not get current battery voltage: %v", err)
	}
	return voltage, nil
}

func (c *revidCameraClient) alarmVoltage(ctx *broadcastContext) (float64, error) {
	// Get AlarmVoltage variable; if the voltage is above this we expect the controller to be on.
	// If the voltage is below this, we expect the controller to be off.
	alarmVoltageVar, err := model.GetVariable(context.Background(), ctx.store, ctx.cfg.SKey, "AlarmVoltage")
	if err != nil {
		return 0, fmt.Errorf("could not get alarm voltage variable: %v", err)
	}

	uncalibratedAlarmVoltage, err := strconv.Atoi(alarmVoltageVar.Value)
	if err != nil {
		return 0, fmt.Errorf("could not convert uncalibrated alarm voltage from string: %v", err)
	}

	// Get battery voltage sensor, which we'll use to get scale factor and current voltage value.
	const batteryVoltagePin = "A0"
	sensor, err := model.GetSensorV2(context.Background(), ctx.store, ctx.cfg.ControllerMAC, batteryVoltagePin)
	if err != nil {
		return 0, fmt.Errorf("could not get battery voltage sensor: %v", err)
	}

	// Transform the alarm voltage to the actual voltage.
	alarmVoltage, err := sensor.Transform(float64(uncalibratedAlarmVoltage))
	if err != nil {
		return 0, fmt.Errorf("could not transform alarm voltage: %v", err)
	}

	return alarmVoltage, nil
}

func (c *revidCameraClient) isUp(ctx *broadcastContext) (bool, error) {
	controllerIsOn, err := model.DeviceIsUp(context.Background(), ctx.store, model.MacDecode(ctx.cfg.ControllerMAC))
	if err != nil {
		return false, fmt.Errorf("could not get controller status: %v", err)
	}
	return controllerIsOn, nil
}

func (c *revidCameraClient) start(ctx *broadcastContext) {
	err := extStart(context.Background(), ctx.cfg, ctx.log)
	if err != nil {
		ctx.log("could not start external hardware: %v", err)
		ctx.bus.publish(hardwareStartFailedEvent{})
		return
	}
}

func (c *revidCameraClient) stop(ctx *broadcastContext) {
	err := extStop(context.Background(), ctx.cfg, ctx.log)
	if err != nil {
		ctx.log("could not stop external hardware: %v", err)
		ctx.bus.publish(hardwareStopFailedEvent{})
		return
	}
}

func (c *revidCameraClient) publishEventIfStatus(event event, status bool, mac int64, store Store, log func(string, ...interface{}), publish func(event event)) {
	if mac == 0 {
		log("camera is not set in configuration")
		publish(invalidConfigurationEvent{"camera mac is empty"})
		return
	}
	log("checking status of device with mac: %d", mac)
	alive, err := model.DeviceIsUp(context.Background(), store, model.MacDecode(mac))
	if err != nil {
		log("could not get device status: %v", err)
		return
	}
	log("status from DeviceIsUp check: %v", alive)
	if alive == status {
		publish(event)
		return
	}
}

func (sm *hardwareStateMachine) saveHardwareStateToConfig() error {
	hardwareState := hardwareStateToString(sm.currentState)
	hardwareStateData, err := json.Marshal(sm.currentState)
	if err != nil {
		return fmt.Errorf("could not marshal hardware state data: %v", err)
	}
	return sm.ctx.man.Save(nil, func(_cfg *Cfg) { _cfg.HardwareState = hardwareState; _cfg.HardwareStateData = hardwareStateData })
}<|MERGE_RESOLUTION|>--- conflicted
+++ resolved
@@ -35,6 +35,7 @@
 }
 func (s *hardwareStarting) enter() {
 	s.LastEntered = time.Now()
+	// A MAC of 0 indicates it is invalid or unset, proceed with starting the camera.
 	if s.cfg.ControllerMAC == 0 {
 		s.camera.start(s.broadcastContext)
 		return
@@ -109,7 +110,6 @@
 
 func (s *hardwareStarting) reset(time.Duration) {}
 
-<<<<<<< HEAD
 type hardwareRecoveringVoltage struct {
 	stateFields
 	stateWithTimeoutFields
@@ -140,8 +140,6 @@
 	}
 	return ctx.cfg.VoltageRecoveryTimeout
 }
-=======
->>>>>>> f70f1098
 
 type hardwareStopping struct {
 	*broadcastContext `json:"-"`
