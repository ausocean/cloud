/*
LICENSE
  Copyright (C) 2024 the Australian Ocean Lab (AusOcean)

  This file is part of Ocean TV. Ocean TV is free software: you can
  redistribute it and/or modify it under the terms of the GNU
  General Public License as published by the Free Software
  Foundation, either version 3 of the License, or (at your option)
  any later version.

  Ocean TV is distributed in the hope that it will be useful,
  but WITHOUT ANY WARRANTY; without even the implied warranty of
  MERCHANTABILITY or FITNESS FOR A PARTICULAR PURPOSE.  See the
  GNU General Public License for more details.

  You should have received a copy of the GNU General Public License
  along with Ocean TV in gpl.txt.  If not, see
  <http://www.gnu.org/licenses/>.
*/

// Ocean TV is a cloud service for managing YouTube broadcasts.
package main

import (
	"context"
	"encoding/json"
	"errors"
	"flag"
	"fmt"
	"io"
	"log"
	"net/http"
	"os"
	"strconv"
	"strings"
	"sync"
	"time"

	"github.com/ausocean/cloud/cmd/oceantv/openfish"
	"github.com/ausocean/cloud/gauth"
	"github.com/ausocean/cloud/model"
	"github.com/ausocean/cloud/notify"
	"github.com/ausocean/cloud/utils"
	"github.com/ausocean/openfish/datastore"
)

const (
	projectID          = "oceantv"
<<<<<<< HEAD
	version            = "v0.7.6"
=======
	version            = "v0.7.9"
>>>>>>> 1aec2e93
	projectURL         = "https://oceantv.appspot.com"
	cronServiceAccount = "oceancron@appspot.gserviceaccount.com"
	locationID         = "Australia/Adelaide" // TODO: Use site location.
)

var (
	setupMutex sync.Mutex
	store      *CompositeStore
	debug      bool
	standalone bool
	notifier   notify.Notifier
	ofsvc      openfish.OpenfishService
	cronSecret []byte
	storePath  string
)

func main() {
	defaultPort := 8082
	v := os.Getenv("PORT")
	if v != "" {
		i, err := strconv.Atoi(v)
		if err == nil {
			defaultPort = i
		}
	}

	var host string
	var port int
	flag.BoolVar(&debug, "debug", false, "Run in debug mode.")
	flag.BoolVar(&standalone, "standalone", false, "Run in standalone mode.")
	flag.StringVar(&host, "host", "localhost", "Host we run on in standalone mode")
	flag.IntVar(&port, "port", defaultPort, "Port we listen on in standalone mode")
	flag.StringVar(&storePath, "filestore", "store", "File store path")
	flag.Parse()

	// Perform one-time setup or bail.
	setup(context.Background())

	secrets, err := gauth.GetSecrets(context.Background(), projectID, nil)
	if err != nil {
		log.Fatalf("could not get secrets: %v", err)
	}

	publicKey, ok := secrets["mailjetPublicKey"]
	if !ok {
		log.Fatalf("could not get mailjetPublicKey, can't send panic recovery notification")
	}

	privateKey, ok := secrets["mailjetPrivateKey"]
	if !ok {
		log.Fatalf("could not get mailjetPrivateKey, can't send panic recovery notification")
	}

	mux := utils.NewRecoverableServeMux(
		utils.NewConfigurableRecoveryHandler(
			// Only consider handled if we can get a notification off.
			utils.WithHandledConditions(utils.HandledConditions{HandledOnNotification: true}),
			utils.WithLogOutput(log.Println),
			utils.WithNotification(func(msg string) error { return sendPanicNotification(publicKey, privateKey, msg) }),
			utils.WithHttpError(http.StatusInternalServerError),
			utils.WithHandlers(errNoGlobalNotifierHandler(secrets)),
		),
	)

	mux.HandleFunc("/_ah/warmup", warmupHandler)
	mux.HandleFunc("/broadcast/", broadcastHandler)
	mux.HandleFunc("/checkbroadcasts", checkBroadcastsHandler)
	mux.HandleFunc("/", indexHandler)

	log.Printf("Listening on %s:%d", host, port)
	log.Fatal(http.ListenAndServe(fmt.Sprintf("%s:%d", host, port), mux))
}

func sendPanicNotification(publicKey, privateKey, msg string) error {
	const (
		sender   = "vidgrindservice@gmail.com"
		opsEmail = "ops@ausocean.org"
	)
	err := notify.Send(
		publicKey,
		privateKey,
		sender,
		[]string{opsEmail},
		"URGENT: Ocean TV Panic Recovery",
		msg,
	)
	if err != nil {
		return fmt.Errorf("could not send panic recovery email: %v", err)
	}
	return nil
}

func errNoGlobalNotifierHandler(secrets map[string]string) utils.RecoveryHandler {
	return func(w http.ResponseWriter, panicErr any) bool {
		err, ok := panicErr.(error)
		if !ok {
			return false
		}
		if errors.Is(err, errNoGlobalNotifier) {
			notifier, err = notify.NewMailjetNotifier(
				notify.WithSecrets(secrets),
				notify.WithRecipientLookup(tvRecipients),
				notify.WithStore(notify.NewStore(store)),
			)
			if err != nil {
				log.Printf("could not remediate missing global notifier: %v", err)
				return false
			}
			return true
		}
		return false
	}
}

// warmupHandler handles App Engine warmup requests. It simply ensures that the instance is loaded.
func warmupHandler(w http.ResponseWriter, r *http.Request) {
	indexHandler(w, r)
}

// indexHandler handles requests for the home page and is here just to
// test that the service is running. Clients do not use this endpoint.
func indexHandler(w http.ResponseWriter, r *http.Request) {
	logRequest(r)
	w.Write([]byte(projectID + " " + version))
}

// setup executes per-instance one-time initialization. Any errors are
// considered fatal.
func setup(ctx context.Context) {
	setupMutex.Lock()
	defer setupMutex.Unlock()

	if store != nil {
		return
	}

	var (
		err                       error
		settingsStore, mediaStore datastore.Store
	)
	if standalone {
		log.Printf("Running in standalone mode")
		settingsStore, err = datastore.NewStore(ctx, "file", "vidgrind", storePath)
		if err != nil {
			mediaStore = settingsStore
		}
	} else {
		log.Printf("Running in App Engine mode")
		settingsStore, err = datastore.NewStore(ctx, "cloud", "netreceiver", "")
		if err == nil {
			mediaStore, err = datastore.NewStore(ctx, "cloud", "vidgrind", "")
		}
	}
	if err != nil {
		log.Fatalf("could not set up datastore: %v", err)
	}
	model.RegisterEntities()

	store = ausOceanCompositeStore(settingsStore, mediaStore)

	cronSecret, err = gauth.GetHexSecret(ctx, projectID, "cronSecret")
	if err != nil || cronSecret == nil {
		log.Printf("could not get cronSecret: %v", err)
	}

	secrets, err := gauth.GetSecrets(ctx, projectID, nil)
	if err != nil {
		log.Fatalf("could not get secrets: %v", err)
	}

	notifier, err = notify.NewMailjetNotifier(
		notify.WithSecrets(secrets),
		notify.WithRecipientLookup(tvRecipients),
		notify.WithStore(notify.NewStore(store)),
	)
	if err != nil {
		log.Fatalf("could not set up email notifier: %v", err)
	}

	ofsvc, err = openfish.New()
	if err != nil {
		log.Fatalf("could not setup openfish service: %v", err)
	}
}

// tvRecipients looks up the email addresses and notification period
// for the given site,
func tvRecipients(skey int64, kind notify.Kind) ([]string, time.Duration, error) {
	ctx := context.Background()
	site, err := model.GetSite(ctx, store, skey)
	if err != nil {
		return nil, 0, fmt.Errorf("error getting site: %w", err)
	}
	if site.OpsEmail == "" {
		log.Printf("OpsEmail not defined for site %s", site.Name)
	}
	recipients := []string{site.OpsEmail}
	switch kind {
	case broadcastHardware, broadcastNetwork, broadcastConfiguration:
		if site.YouTubeEmail == "" {
			log.Printf("YouTubeEmail not defined for site %s", site.Name)
			break
		}
		recipients = append(recipients, site.YouTubeEmail)
	default:
		// Skip YouTubeEmail notifications for other kinds.
	}
	return recipients, time.Duration(site.NotifyPeriod) * time.Hour, nil
}

// broadcastHandler handles broadcast save requests from broadcast clients.
// These take the form: /broadcast/op
// TODO: Add JWT signing
func broadcastHandler(w http.ResponseWriter, r *http.Request) {
	logRequest(r)

	ctx := r.Context()
	setup(ctx)

	req := strings.Split(r.URL.Path, "/")
	if len(req) != 3 {
		writeError(w, http.StatusBadRequest, fmt.Errorf("invalid URL length"))
		return
	}

	op := req[2]
	if op != "save" {
		writeError(w, http.StatusBadRequest, fmt.Errorf("invalid operation: %s", op))
		return
	}

	ct := r.Header.Get("Content-Type")
	if ct != "application/json" {
		writeError(w, http.StatusBadRequest, fmt.Errorf("unexpected Content-Type: %s", ct))
		return
	}

	defer r.Body.Close()
	data, err := io.ReadAll(r.Body)
	if err != nil {
		writeError(w, http.StatusBadRequest, err)
		return
	}

	var cfg BroadcastConfig
	err = json.Unmarshal(data, &cfg)
	if err != nil {
		writeError(w, http.StatusBadRequest, err)
		return
	}

	log := func(msg string, args ...interface{}) {
		logForBroadcast(&cfg, log.Println, msg, args...)
	}

	// Use the broadcast manager to save the broadcast.
	// We can provide a nil BroadcastService given that Save
	// won't need this.
	err = newOceanBroadcastManager(nil, &cfg, store, log).Save(ctx, nil)
	if err != nil {
		writeError(w, http.StatusInternalServerError, err)
		return
	}
	log("broadcast saved")
	w.WriteHeader(http.StatusOK)
}

// writeError writes HTTP errors to the response writer.
func writeError(w http.ResponseWriter, code int, err error) {
	log.Printf(err.Error())
	http.Error(w, http.StatusText(code)+":"+err.Error(), code)
}

// logRequest logs a request if in debug mode and standalone mode.
// It does nothing in App Engine mode as App Engine logs requests
// automatically.
func logRequest(r *http.Request) {
	if !(debug || standalone) {
		return
	}
	if r.URL.RawQuery == "" {
		log.Println(r.URL.Path)
		return
	}
	log.Println(r.URL.Path + "?" + r.URL.RawQuery)
}<|MERGE_RESOLUTION|>--- conflicted
+++ resolved
@@ -46,11 +46,7 @@
 
 const (
 	projectID          = "oceantv"
-<<<<<<< HEAD
-	version            = "v0.7.6"
-=======
-	version            = "v0.7.9"
->>>>>>> 1aec2e93
+	version            = "v0.7.10"
 	projectURL         = "https://oceantv.appspot.com"
 	cronServiceAccount = "oceancron@appspot.gserviceaccount.com"
 	locationID         = "Australia/Adelaide" // TODO: Use site location.
