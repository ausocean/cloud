--- conflicted
+++ resolved
@@ -45,11 +45,7 @@
 
 const (
 	projectID          = "oceantv"
-<<<<<<< HEAD
-	version            = "v0.2.3"
-=======
 	version            = "v0.2.4"
->>>>>>> a6c3e267
 	projectURL         = "https://oceantv.appspot.com"
 	cronServiceAccount = "oceancron@appspot.gserviceaccount.com"
 	locationID         = "Australia/Adelaide" // TODO: Use site location.
