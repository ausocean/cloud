--- conflicted
+++ resolved
@@ -47,16 +47,16 @@
               </div>
             </div>
 
-<<<<<<< HEAD
+            <<<<<<< HEAD
             <!-- Title -->
             <h2 class="mt-6 text-center text-xl font-semibold text-white drop-shadow-lg">Rapid Bay – Live Underwater Camera</h2>
 
             <!-- Notification -->
             <site-notification></site-notification>
-=======
+            =======
             <!-- Notification (this can be uncommented to display a custom notification) -->
             <!-- <site-notification></site-notification> -->
->>>>>>> e760844e
+            >>>>>>> main
           </div>
         </div>
       </div>
