--- conflicted
+++ resolved
@@ -32,32 +32,6 @@
           </a>
         </div>
         <a href="#more-info" class="mt-10 text-center text-4xl">⌄</a>
-<<<<<<< HEAD
-      </div>
-
-      <!-- More Info -->
-      <div id="more-info" class="z-10 h-fit w-full bg-white md:p-16">
-        <div class="m-auto grid max-w-5xl grid-cols-1 items-center gap-y-5 p-5 md:grid-cols-3 md:gap-x-10 md:gap-y-20 md:p-0">
-          <img src="src/assets/magpie_perch.JPG" class="rounded" />
-          <div class="col-span-2">
-            <h2 class="mb-2 text-2xl font-extrabold tracking-tight text-[#0c69ad] sm:text-3xl md:text-5xl">What is AusOceanTV?</h2>
-            <p class="text-md text-justify text-gray-800 md:text-lg">AusOceanTV is a live streaming platform that showcases the beauty of Australia's oceans. Our underwater cameras are deployed in various locations around Australia, capturing the marine life in real time.</p>
-          </div>
-          <div class="col-span-2">
-            <h2 class="mb-2 text-2xl font-extrabold tracking-tight text-[#0c69ad] sm:text-3xl md:text-5xl">Underwater Cameras</h2>
-            <p class="text-md text-justify text-gray-800 md:text-lg">AusOceanTV utilises custom underwater cameras which are designed, tested, and built by the AusOcean team. Our cameras are engineered specifically for continuous underwater streaming, bringing the highest quality footage live to AusOceanTV.</p>
-          </div>
-          <img src="src/assets/ki_cam.JPG" class="rounded" />
-        </div>
-      </div>
-      <div class="m-auto w-screen justify-center bg-[url(/src/assets/rapidbay_cam.JPG)] bg-cover bg-center bg-no-repeat py-16">
-        <div class="m-auto mb-8 flex w-2/3 flex-col gap-5 rounded-sm bg-gradient-to-b from-neutral-50 to-neutral-50/80 p-16 text-center text-2xl font-bold text-gray-800 shadow-xl md:text-4xl">
-          Ready to Dive In?
-          <a href="plans.html"><button class="rounded-lg bg-[#0c69ad] px-6 py-3 text-lg font-semibold text-white shadow-md transition-all hover:shadow-lg hover:brightness-110">Sign Up</button></a>
-        </div>
-      </div>
-      <custom-footer></custom-footer>
-=======
       </div>
 
       <!-- More Info -->
@@ -81,24 +55,7 @@
           <a href="/api/v1/auth/login?redirect=/home.html"><button class="rounded-lg bg-[#0c69ad] px-6 py-3 text-lg font-semibold text-white shadow-md transition-all hover:shadow-lg hover:brightness-110">Sign Up</button></a>
         </div>
       </div>
-      <footer class="z-10 w-full bg-[#0c69ad] p-5 text-white">
-        <div class="m-auto grid max-w-5xl grid-cols-2 gap-y-5 text-sm">
-          <ul class="mx-auto">
-            <li class="font-semibold">Contact</li>
-            <li><a class="opacity-65" href="mailto:tv@ausocean.org">&emsp;tv@ausocean.org</a></li>
-            <li class="font-semibold">Socials</li>
-            <li><a class="opacity-65" href="https://www.facebook.com/ausocean">&emsp;Facebook</a></li>
-            <li><a class="opacity-65" href="https://www.instagram.com/ausocean/">&emsp;Instagram</a></li>
-          </ul>
-          <ul class="mx-auto">
-            <li class="font-semibold">Policies</li>
-            <li><a class="opacity-65" href="policies/privacy.html">&emsp;Privacy Policy</a></li>
-            <li><a class="opacity-65" href="policies/terms-of-service.html">&emsp;Terms of Service</a></li>
-          </ul>
-          <p class="col-span-2 text-center text-sm">© 2025 AusOcean. All rights reserved.</p>
-        </div>
-      </footer>
->>>>>>> f8aaadae
+      <custom-footer></custom-footer>
     </auth-wrapper>
   </body>
 </html>