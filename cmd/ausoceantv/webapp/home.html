<!doctype html>
<html>
  <head>
    <meta charset="UTF-8" />
    <link rel="icon" type="image/png" href="/src/assets/favicon2.png" />
    <meta name="viewport" content="width=device-width, initial-scale=1.0" />
    <title>AusOceanTV | Home</title>
    <link rel="stylesheet" href="./src/index.css" />
    <link rel="stylesheet" href="https://cdnjs.cloudflare.com/ajax/libs/font-awesome/6.0.0-beta3/css/all.min.css" />
    <script type="module" src="src/web-components/authenticator.ts"></script>
  </head>
  <body class="h-screen overscroll-none bg-gradient-to-b from-sky-600 via-blue-900 to-black bg-fixed text-white">
    <auth-wrapper>
      <div id="page-column" class="flex min-h-screen flex-col">
        <video class="fixed inset-0 left-0 top-0 z-[-1] h-full w-full object-cover opacity-30" autoplay muted playsinline loop>
          <source src="src/assets/web-fish-5MB.mp4" type="video/mp4" />
          Your browser does not support the video tag.
        </video>

        <!-- Header Section -->
        <div class="sticky top-0 z-10 flex items-center justify-between bg-neutral-50 px-4 py-2 shadow-lg">
          <a href="home.html" class="flex items-center justify-center">
            <img src="src/assets/blue_logo.png" class="logo w-12 pt-1 md:w-20" alt="AusOcean logo" />
          </a>
          <div class="flex items-center space-x-6">
            <a href="home.html" title="Home" class="text-2xl text-[#0c69ad] transition-all hover:text-[#1f617a]">
              <i class="fas fa-home"></i>
            </a>
<<<<<<< HEAD
            <a href="/api/v1/auth/logout" title="Logout" class="text-2xl text-[#0c69ad] transition-all hover:text-[#1f617a]">
=======
            <a href="profile.html" title="Profile" class="text-2xl text-[#0c4a72] transition-all hover:text-[#1f617a]">
              <i class="fas fa-user"></i>
            </a>
            <a href="/api/v1/auth/logout" title="Logout" class="text-2xl text-[#0c4a72] transition-all hover:text-[#1f617a]">
>>>>>>> e5ee8036
              <i class="fas fa-sign-out-alt"></i>
            </a>
          </div>
        </div>

        <!-- Main Content Section -->
        <div class="flex items-center justify-center">
          <div class="z-9 flex max-w-full flex-1 flex-col items-center justify-center bg-gradient-to-b from-neutral-50 via-neutral-50/5 to-[#0c69ad]/5 p-4 text-center shadow-lg backdrop-blur-sm sm:mt-4 sm:rounded-2xl sm:p-20 md:max-w-6xl">
            <div class="relative flex items-center justify-center">
              <div class="absolute z-[-1] h-64 w-64 rounded-full bg-gradient-to-b from-neutral-50 via-neutral-50 to-transparent blur-xl md:h-96 md:w-96 md:blur-2xl"></div>
              <img src="src/assets/blue_logo.png" class="logo w-44 py-16 drop-shadow-2xl md:w-72" alt="AusOcean logo" />
            </div>

            <h1 class="mb-6 whitespace-nowrap text-3xl font-extrabold tracking-tight sm:text-4xl md:text-6xl">
              Welcome to
              <span class="text-[#fcaf18]">AusOceanTV</span>
            </h1>
            <p class="mb-8 max-w-xl text-lg text-gray-300">Explore live underwater streams from South Australia.</p>

            <div class="w-full max-w-4xl space-y-6">
              <a href="watch.html" class="flex w-full items-center justify-between rounded-xl bg-gradient-to-r from-[#0c69ad] to-[#fcaf18] px-8 py-6 text-left shadow-md transition-all hover:bg-[#fcaf18] hover:shadow-lg hover:brightness-110">
                <div>
                  <h2 class="text-2xl font-bold text-white">Rapid Bay</h2>
                  <p class="text-gray-200">Watch the underwater live stream from Rapid Bay Jetty.</p>
                </div>
                <img src="https://img.youtube.com/vi/0RyxgSm0mPc/maxresdefault.jpg" alt="YouTube Thumbnail" class="ml-4 h-32 w-32 rounded-lg object-cover" />
              </a>

              <div class="block w-full rounded-xl bg-gradient-to-r from-[#1d7fa3] to-[#1a6f91] px-8 py-6 text-left shadow-md">
                <h2 class="text-2xl font-bold text-white">
                  Port Noarlunga
                  <span class="text-sm font-normal text-gray-300">(Coming Soon)</span>
                </h2>
                <p class="text-gray-200">Stay tuned for more underwater streams.</p>
              </div>

              <div class="block w-full rounded-xl bg-gradient-to-r from-[#1d7fa3] to-[#1a6f91] px-8 py-6 text-left shadow-md">
                <h2 class="text-2xl font-bold text-white">
                  Edithburgh
                  <span class="text-sm font-normal text-gray-300">(Coming Soon)</span>
                </h2>
                <p class="text-gray-200">Stay tuned for more underwater streams.</p>
              </div>
            </div>
          </div>
        </div>
      </div>
    </auth-wrapper>
  </body>
</html><|MERGE_RESOLUTION|>--- conflicted
+++ resolved
@@ -26,14 +26,10 @@
             <a href="home.html" title="Home" class="text-2xl text-[#0c69ad] transition-all hover:text-[#1f617a]">
               <i class="fas fa-home"></i>
             </a>
-<<<<<<< HEAD
-            <a href="/api/v1/auth/logout" title="Logout" class="text-2xl text-[#0c69ad] transition-all hover:text-[#1f617a]">
-=======
-            <a href="profile.html" title="Profile" class="text-2xl text-[#0c4a72] transition-all hover:text-[#1f617a]">
+            <a href="profile.html" title="Profile" class="text-2xl text-[#0c69ad] transition-all hover:text-[#1f617a]">
               <i class="fas fa-user"></i>
             </a>
-            <a href="/api/v1/auth/logout" title="Logout" class="text-2xl text-[#0c4a72] transition-all hover:text-[#1f617a]">
->>>>>>> e5ee8036
+            <a href="/api/v1/auth/logout" title="Logout" class="text-2xl text-[#0c69ad] transition-all hover:text-[#1f617a]">
               <i class="fas fa-sign-out-alt"></i>
             </a>
           </div>
