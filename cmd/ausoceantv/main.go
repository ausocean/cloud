--- conflicted
+++ resolved
@@ -322,7 +322,6 @@
 
 	// Extract form values from request body.
 	city := c.FormValue("city")
-<<<<<<< HEAD
 	postcode := c.FormValue("postcode")
 	userCategory := c.FormValue("user-category")
 
@@ -331,14 +330,6 @@
 		"city":          city,
 		"postcode":      postcode,
 		"user-category": userCategory,
-=======
-	interest := c.FormValue("user-category")
-
-	// Build demographic info JSON.
-	demographicInfo := map[string]string{
-		"location": city,
-		"interest": interest,
->>>>>>> 17a8fdc4
 	}
 
 	// Encode demographic info as JSON and store it in Subscriber.
