/*
DESCRIPTION
  Datastore device type and functions.

AUTHORS
  Alan Noble <alan@ausocean.org>

LICENSE
  Copyright (C) 2019-2024 the Australian Ocean Lab (AusOcean).

  This is free software: you can redistribute it and/or modify it
  under the terms of the GNU General Public License as published by
  the Free Software Foundation, either version 3 of the License, or
  (at your option) any later version.

  This is distributed in the hope that it will be useful, but WITHOUT
  ANY WARRANTY; without even the implied warranty of MERCHANTABILITY
  or FITNESS FOR A PARTICULAR PURPOSE.  See the GNU General Public
  License for more details.

  You should have received a copy of the GNU General Public License
  in gpl.txt. If not, see http://www.gnu.org/licenses/.
*/

package model

import (
	"context"
	"errors"
	"fmt"
	"sort"
	"strconv"
	"strings"
	"time"

	"github.com/ausocean/openfish/datastore"
)

// typeDevice is the name of the datastore device type.
const typeDevice = "Device"

// Device state statuses.
const (
	DeviceStatusOK = iota
	DeviceStatusUpdate
	DeviceStatusReboot
	DeviceStatusDebug
	DeviceStatusUpgrade
	DeviceStatusAlarm
	DeviceStatusTest
	DeviceStatusShutdown
)

var (
	ErrDeviceNotEnabled   = errors.New("device not enabled")
	ErrDeviceNotFound     = errors.New("device not found")
	ErrMissingDeviceKey   = errors.New("missing device key")
	ErrMalformedDeviceKey = errors.New("malformed device key")
	ErrInvalidDeviceKey   = errors.New("invalid device key")
	ErrInvalidMACAddress  = errors.New("invalid MAC address")
)

// Device represents a cloud device. The encoded MAC address
// serves as the datastore ID key. See MacEncode.
type Device struct {
	Skey          int64             // Site key.
	Dkey          int64             // Device key.
	Mac           int64             // Encoded MAC address (immutable).
	Name          string            // Device name.
	Inputs        string            // Input pins.
	Outputs       string            // Output pins.
	Wifi          string            // Wifi credentials, if any.
	MonitorPeriod int64             // Monitor period (s).
	ActPeriod     int64             // Actuation period (s)
	Type          string            // Client type.
	Version       string            // Client version.
	Protocol      string            // Client protocol.
	Status        int64             // Status code.
	Latitude      float64           // Device latitude.
	Longitude     float64           // Device longtitude.
	Enabled       bool              // True if enabled, false otherwise.
	Updated       time.Time         // Date/time last updated.
	other         map[string]string // Other, non-persistent data.
}

// Encode serializes a Device into tab-separated values.
func (dev *Device) Encode() []byte {
	return []byte(fmt.Sprintf("%d\t%d\t%d\t%s\t%s\t%s\t%s\t%d\t%d\t%d\t%s\t%s\t%s\t%f\t%f\t%t\t%d",
		dev.Skey, dev.Dkey, dev.Mac, dev.Name, dev.Inputs, dev.Outputs, dev.Wifi, dev.MonitorPeriod, dev.ActPeriod, dev.Status, dev.Type, dev.Version, dev.Protocol, dev.Latitude, dev.Longitude, dev.Enabled, dev.Updated.Unix()))
}

// Decode deserializes a Device from tab-separated values.
func (dev *Device) Decode(b []byte) error {
	p := strings.Split(string(b), "\t")
	if len(p) != 17 {
		return datastore.ErrDecoding
	}
	var err error
	dev.Skey, err = strconv.ParseInt(p[0], 10, 64)
	if err != nil {
		return datastore.ErrDecoding
	}
	dev.Dkey, err = strconv.ParseInt(p[1], 10, 64)
	if err != nil {
		return datastore.ErrDecoding
	}
	dev.Mac, err = strconv.ParseInt(p[2], 10, 64)
	if err != nil {
		return datastore.ErrDecoding
	}
	dev.Name = p[3]
	dev.Inputs = p[4]
	dev.Outputs = p[5]
	dev.Wifi = p[6]
	dev.MonitorPeriod, err = strconv.ParseInt(p[7], 10, 64)
	if err != nil {
		return datastore.ErrDecoding
	}
	dev.ActPeriod, err = strconv.ParseInt(p[8], 10, 64)
	if err != nil {
		return datastore.ErrDecoding
	}
	dev.Status, err = strconv.ParseInt(p[9], 10, 64)
	if err != nil {
		return datastore.ErrDecoding
	}
	dev.Type = p[10]
	dev.Version = p[11]
	dev.Protocol = p[12]
	dev.Latitude, err = strconv.ParseFloat(p[13], 64)
	if err != nil {
		return datastore.ErrDecoding
	}
	dev.Longitude, err = strconv.ParseFloat(p[14], 64)
	if err != nil {
		return datastore.ErrDecoding
	}
	dev.Enabled, err = strconv.ParseBool(p[15])
	if err != nil {
		return datastore.ErrDecoding
	}
	ts, err := strconv.ParseInt(p[16], 10, 64)
	if err != nil {
		return datastore.ErrDecoding
	}
	dev.Updated = time.Unix(ts, 0)
	return nil
}

// Copy copies a device to dst, or returns a copy of the device when dst is nil.
func (dev *Device) Copy(dst datastore.Entity) (datastore.Entity, error) {
	var d *Device
	if dst == nil {
		d = new(Device)
	} else {
		var ok bool
		d, ok = dst.(*Device)
		if !ok {
			return nil, datastore.ErrWrongType
		}
	}
	*d = *dev
	return d, nil
}

var devCache datastore.Cache = datastore.NewEntityCache()

// GetCache returns the device cache.
func (dev *Device) GetCache() datastore.Cache {
	return nil
}

// Return the MAC address as a formated string, i.e., a wrapper for MacDecode(dev.Mac).
func (dev *Device) MAC() string {
	return MacDecode(dev.Mac)
}

// Return the MAC address as a hexadecimal string, i.e., essentially a MAC address without the colons.
func (dev *Device) Hex() string {
	return fmt.Sprintf("%012x", dev.Mac)
}

// Return the device status as text.
func (dev *Device) StatusText() string {
	switch dev.Status {
	case DeviceStatusOK:
		return "ok"
	case DeviceStatusUpdate:
		return "update"
	case DeviceStatusReboot:
		return "reboot"
	case DeviceStatusDebug:
		return "debug"
	case DeviceStatusUpgrade:
		return "upgrade"
	case DeviceStatusAlarm:
		return "alarm"
	case DeviceStatusTest:
		return "test"
	case DeviceStatusShutdown:
		return "shutdown"
	default:
		return "unknown"
	}
}

// Return other data which is not persistent.
func (dev *Device) Other(key string) string {
	return dev.other[key]
}

// Set other data which is not persistent.
func (dev *Device) SetOther(key, value string) {
	if dev.other == nil {
		dev.other = make(map[string]string)
	}
	dev.other[key] = value
}

// InputList returns device inputs as a list.
func (dev *Device) InputList() []string {
	return strings.Split(dev.Inputs, ",")
}

// OutputList returns device outputs as a list.
func (dev *Device) OutputList() []string {
	return strings.Split(dev.Outputs, ",")
}

// PutDevice creates or updates a device.
func PutDevice(ctx context.Context, store datastore.Store, dev *Device) error {
	dev.Updated = time.Now()
	key := store.IDKey(typeDevice, dev.Mac)
	_, err := store.Put(ctx, key, dev)
	return err
}

// GetDevice returns a Device by its integer ID (which is the encoded
// MAC address).
func GetDevice(ctx context.Context, store datastore.Store, mac int64) (*Device, error) {
	key := store.IDKey(typeDevice, mac)
	dev := new(Device)
	err := store.Get(ctx, key, dev)
	if err != nil {
		return nil, err
	}
	return dev, nil
}

// GetDevicesBySite returns all the devices for a given site.
func GetDevicesBySite(ctx context.Context, store datastore.Store, skey int64) ([]Device, error) {
	// FileStore queries must be handled specially.
	_, filestore := store.(*datastore.FileStore)
	if filestore {
		return getDevicesBySiteFromFileStore(ctx, store, skey)
	}

	q := store.NewQuery(typeDevice, false)
	q.Filter("Skey =", skey)
	q.Order("Name")
	var devs []Device
	_, err := store.GetAll(ctx, q, &devs)
	return devs, err
}

// getDevicesBySiteFromFileStore retrieves devices from a FileStore.
// Since FileStore does not index devides by skey, this requires
// retrieving all of the devices then filtering out the ones that
// don't match.
func getDevicesBySiteFromFileStore(ctx context.Context, store datastore.Store, skey int64) ([]Device, error) {
	q := store.NewQuery(typeDevice, false)
	var devices []Device
	_, err := store.GetAll(ctx, q, &devices)
	if err != nil {
		return nil, err
	}

	// Filter out devices that don't match the given skey.
	for i := len(devices) - 1; i >= 0; i -= 1 {
		if devices[i].Skey != skey {
			if i == len(devices)-1 {
				devices = devices[:i]
			} else {
				devices = append(devices[:i], devices[i+1:]...)
			}
		}
	}

	// Order by device ID.
	sort.Slice(devices, func(i, j int) bool {
		return devices[i].Name < devices[j].Name
	})
	return devices, nil
}

// DeleteDevice deletes a device.
func DeleteDevice(ctx context.Context, store datastore.Store, mac int64) error {
	key := store.IDKey(typeDevice, mac)
	return store.DeleteMulti(ctx, []*datastore.Key{key})
}

// MacEncode encodes a MAC address string, optionally colon-separated,
// as a network-endian int64, e.g., "00:00:00:00:00:01" and
// "000000000001" are both encoded as 1. Returns 0 for an invalid
// MAC address.
func MacEncode(mac string) int64 {
	mac = strings.ReplaceAll(mac, ":", "")
	if len(mac) != 12 {
		return 0
	}
	var enc int64
	var shift uint
	for i := 10; i >= 0; i -= 2 {
		d1 := hexToDec(mac[i])
		d2 := hexToDec(mac[i+1])
		if d1 == -1 || d2 == -1 {
			return 0
		}
		n := (d1 << 4) + d2
		enc += n << shift
		shift += 8
	}
	return enc
}

// hexToDec returns the decimal integer corresponding to a hex byte, or -1 if there is none.
func hexToDec(hex byte) int64 {
	switch hex := int64(hex | ' '); {
	case '0' <= hex && hex <= '9':
		return hex - '0'
	case 'a' <= hex && hex <= 'f':
		return hex - ('a' - 10)
	default:
		return -1
	}
}

// MacDecode decodes a network-endian int64 as a colon-separated MAC
// address string, e.g., 1 is decoded as "00:00:00:00:00:01". Zero is
// an invalid encoding and the empty string is returned instead of
// 00:00:00:00:00:00.
func MacDecode(enc int64) string {
	if enc == 0 {
		return ""
	}
	const hexDigits = "0123456789ABCDEF"
	bytes := make([]byte, 17)
	for i := 5; i >= 0; i-- {
		bytes[i*3] = hexDigits[(enc>>4)&0xF]
		bytes[i*3+1] = hexDigits[enc&0xF]
		if i != 5 {
			bytes[i*3+2] = byte(':')
		}
		enc = enc >> 8
	}
	return string(bytes)
}

// CheckDevice returns a device if the supplied MAC address is valid,
// the device key (supplied as a string) is correct and the device is enabled, else an error.
func CheckDevice(ctx context.Context, store datastore.Store, mac string, dk string) (*Device, error) {
	if !IsMacAddress(mac) {
		return nil, ErrInvalidMACAddress
	}

	dev, err := GetDevice(ctx, store, MacEncode(mac))
	if err != nil {
		return nil, err
	}
	if dk == "" {
		return dev, ErrMissingDeviceKey
	}
	dkey, err := strconv.ParseInt(dk, 10, 64)
	if err != nil {
		return dev, ErrMalformedDeviceKey
	}
	if dev.Dkey != dkey {
		return dev, ErrInvalidDeviceKey
	}
	if !dev.Enabled {
		return dev, ErrDeviceNotEnabled
	}
	return dev, nil
}

// IsMacAddress returns true if mac is a valid IPv4 MAC address,
// optionally colon-separated, false otherwise. False is returned for
// "00:00:00:00:00:00".
func IsMacAddress(mac string) bool {
	mac = strings.ReplaceAll(mac, ":", "")
	if len(mac) != 12 || mac == "000000000000" {
		return false
	}
	for i := 10; i >= 0; i -= 2 {
		if hexToDec(mac[i]) == -1 {
			return false
		}
		if hexToDec(mac[i+1]) == -1 {
			return false
		}
	}
	return true
<<<<<<< HEAD
}

// Retain these for the sensor/actuator migration then remove.
func (dev *Device) InputListWithID() []string {
	ins := strings.ReplaceAll(dev.Inputs, " ", "")
	split := strings.Split(ins, ",")
	var out []string
	for _, s := range split {
		out = append(out, dev.Name+"."+s)
	}
	return out
}

func (dev *Device) OutputListWithID() []string {
	outs := strings.ReplaceAll(dev.Outputs, " ", "")
	split := strings.Split(outs, ",")
	var out []string
	for _, s := range split {
		out = append(out, dev.Name+"."+s)
	}
	return out
}

// DeviceIsUp returns true if the device exists and is up, or false
// otherwise. Up status is determined by checking the uptime variable
// associated with the device. The device is considered to be up if
// the uptime is less than twice the monitor period.
func DeviceIsUp(ctx context.Context, store datastore.Store, mac int64) (bool, error) {
	dev, err := GetDevice(ctx, store, mac)
	if err != nil {
		return false, fmt.Errorf("could not get device: %w", err)
	}
	v, err := GetVariable(ctx, store, dev.Skey, "_"+dev.Hex()+".uptime")
	if err != nil {
		return false, fmt.Errorf("could not get uptime variable: %w", err)
	}
	if time.Since(v.Updated) < time.Duration(2*int(dev.MonitorPeriod))*time.Second {
		return true, nil
	}
	return false, nil
=======
>>>>>>> 214cd298
}<|MERGE_RESOLUTION|>--- conflicted
+++ resolved
@@ -400,28 +400,6 @@
 		}
 	}
 	return true
-<<<<<<< HEAD
-}
-
-// Retain these for the sensor/actuator migration then remove.
-func (dev *Device) InputListWithID() []string {
-	ins := strings.ReplaceAll(dev.Inputs, " ", "")
-	split := strings.Split(ins, ",")
-	var out []string
-	for _, s := range split {
-		out = append(out, dev.Name+"."+s)
-	}
-	return out
-}
-
-func (dev *Device) OutputListWithID() []string {
-	outs := strings.ReplaceAll(dev.Outputs, " ", "")
-	split := strings.Split(outs, ",")
-	var out []string
-	for _, s := range split {
-		out = append(out, dev.Name+"."+s)
-	}
-	return out
 }
 
 // DeviceIsUp returns true if the device exists and is up, or false
@@ -441,6 +419,4 @@
 		return true, nil
 	}
 	return false, nil
-=======
->>>>>>> 214cd298
-}+}
